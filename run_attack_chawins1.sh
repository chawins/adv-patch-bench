--- conflicted
+++ resolved
@@ -12,32 +12,16 @@
 #     --weights $MODEL_PATH --patch-name $PATCH_NAME --csv-path $CSV_PATH \
 #     --bg-dir /data/shared/mtsd_v2_fully_annotated/train \
 #     --save-images --attack-config-path attack_config.yaml \
-<<<<<<< HEAD
-#     --obj-class $OBJ_CLASS --obj-path $SYN_OBJ_PATH \
-#     --imgsz 2560 --padded_imgsz 1952,2592 \
-#     --obj-size 128 --num-bg 50 --generate-patch real
-    # --imgsz 1280 --padded_imgsz 992,1312 \
-=======
 #     --obj-class 14 --obj-path attack_assets/octagon-915.0.png \
 #     --imgsz 1280 --padded_imgsz 992,1312 \
 #     --obj-size 128 --num-bg 50 --generate-patch synthetic
 # --imgsz 2560 --padded_imgsz 1952,2592 \
->>>>>>> 44ba8687
 
 CUDA_VISIBLE_DEVICES=$GPU python -u val_attack_synthetic.py \
     --data mapillary_vistas.yaml --tgt-csv-filepath $CSV_PATH \
     --exist-ok --workers 6 --task train --save-exp-metrics \
     --metrics-confidence-threshold 0.359 \
     --adv-patch-path ./runs/val/exp$EXP/$PATCH_NAME.pkl \
-<<<<<<< HEAD
-    --attack-config-path attack_config.yaml --name $PATCH_NAME \
-    --weights $MODEL_PATH --syn-obj-path $SYN_OBJ_PATH \
-    --obj-class $OBJ_CLASS --plot-class-examples $OBJ_CLASS \
-    --imgsz 2560 --padded_imgsz 1952,2592 --batch-size 2 \
-    --interp bilinear --attack-type none
-    # --adv-patch-path ./runs/val/exp2/stop_sign_10x10.pkl \
-    # --imgsz 1280 --padded_imgsz 992,1312 --batch-size 2 \
-=======
     --tgt-csv-filepath $CSV_PATH \
     --attack-config-path attack_config.yaml --name $PATCH_NAME \
     --weights $MODEL_PATH \
@@ -45,5 +29,4 @@
     --imgsz 1280 --padded_imgsz 992,1312 --batch-size 2 \
     --interp bilinear --attack-type none --synthetic-eval --debug
 # --adv-patch-path ./runs/val/exp2/stop_sign_10x10.pkl \
-# --imgsz 2560 --padded_imgsz 1952,2592 --batch-size 2 \
->>>>>>> 44ba8687
+# --imgsz 2560 --padded_imgsz 1952,2592 --batch-size 2 \