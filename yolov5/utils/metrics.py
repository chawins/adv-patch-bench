# YOLOv5 🚀 by Ultralytics, GPL-3.0 license
"""
Model validation metrics
"""

import math
import warnings
from pathlib import Path

import matplotlib.pyplot as plt
import numpy as np
import torch


def fitness(x):
    # Model fitness as a weighted combination of metrics
    w = [0.0, 0.0, 0.1, 0.9]  # weights for [P, R, mAP@0.5, mAP@0.5:0.95]
    return (x[:, :4] * w).sum(1)


def ap_per_class(tp, conf, pred_cls, target_cls, plot=False, save_dir='.', names=(), eps=1e-16):
    """ Compute the average precision, given the recall and precision curves.
    Source: https://github.com/rafaelpadilla/Object-Detection-Metrics.
    # Arguments
        tp:  True positives (nparray, nx1 or nx10). 10 for 10 IoU levels (0.5-0.95)
        conf:  Objectness value from 0-1 (nparray).
        pred_cls:  Predicted object classes (nparray).
        target_cls:  True object classes (nparray).
        plot:  Plot precision-recall curve at mAP@0.5
        save_dir:  Plot save directory
    # Returns
        The average precision as computed in py-faster-rcnn.
    """

<<<<<<< HEAD
    # Sort by objectness
    # print(conf)
    # print(conf.shape)
    
    i = np.argsort(-conf)
    # print('i', i)
=======
    # Sort by objectness (from highest to lowest)
    i = np.argsort(-conf)

    tp, conf, pred_cls = tp[i], conf[i], pred_cls[i]
>>>>>>> 55dec903

    tp, conf, pred_cls = tp[i], conf[i], pred_cls[i]
    # print('tp shape', tp.shape)
    # print('conf', conf)
    # print('pred_cls', pred_cls)
    # qqq
    # Find unique classes
    unique_classes, nt = np.unique(target_cls, return_counts=True)
    nc = unique_classes.shape[0]  # number of classes, number of detections

    # Create Precision-Recall curve and compute AP for each class
    px, py = np.linspace(0, 1, 1000), []  # for plotting
<<<<<<< HEAD
    ap, p, r = np.zeros((nc, tp.shape[1])), np.zeros((nc, 1000)), np.zeros((nc, 1000))
    fnr = np.zeros((nc, 1000))
=======
    ap, p, r = np.zeros((nc, tp.shape[1])), np.zeros((nc, 1000)), np.zeros((nc, 1000))    
    fnr = np.zeros((nc, 1000))

    recall_per_class = []
    precision_per_class = []

>>>>>>> 55dec903
    for ci, c in enumerate(unique_classes):
        i = pred_cls == c
        n_l = nt[ci]  # number of labels
        n_p = i.sum()  # number of predictions

        if n_p == 0 or n_l == 0:
            continue
        else:
            # Accumulate FPs and TPs
            fpc = (1 - tp[i]).cumsum(0)
            tpc = tp[i].cumsum(0)

            # Recall / True Positive Rate
            recall = tpc / (n_l + eps)  # recall curve
            recall_per_class.append(recall[:, 0])
            r[ci] = np.interp(-px, -conf[i], recall[:, 0], left=0)  # negative x, xp because xp decreases
            fnr[ci] = 1 - r[ci]

            # Precision
            precision = tpc / (tpc + fpc)  # precision curve
            precision_per_class.append(precision[:, 0])
            p[ci] = np.interp(-px, -conf[i], precision[:, 0], left=1)  # p at pr_score

            # AP from recall-precision curve
            for j in range(tp.shape[1]):
                ap[ci, j], mpre, mrec = compute_ap(recall[:, j], precision[:, j])
                if plot and j == 0:
                    py.append(np.interp(px, mrec, mpre))  # precision at mAP@0.5

    # Compute F1 (harmonic mean of precision and recall)
    f1 = 2 * p * r / (p + r + eps)
    names = [v for k, v in names.items() if k in unique_classes]  # list: only classes that have data
    names = {i: v for i, v in enumerate(names)}  # to dict
    if plot:
        plot_pr_curve(px, py, ap, Path(save_dir) / 'PR_curve.png', names)
        plot_pr_curve(px, py, ap, Path(save_dir) / 'PR_curve_with_points.png', names, recall_per_class, precision_per_class)
        plot_mc_curve(px, f1, Path(save_dir) / 'F1_curve.png', names, ylabel='F1')
        plot_mc_curve(px, p, Path(save_dir) / 'P_curve.png', names, ylabel='Precision')
        plot_mc_curve(px, r, Path(save_dir) / 'R_curve.png', names, ylabel='Recall/TPR')
        plot_mc_curve(px, fnr, Path(save_dir) / 'FNR_curve.png', names, ylabel='FNR')

    i = f1.mean(0).argmax()  # max F1 index
    p, r, f1 = p[:, i], r[:, i], f1[:, i]
    tp = (r * nt).round()  # true positives
    fp = (tp / (p + eps) - tp).round()  # false positives
<<<<<<< HEAD
=======

>>>>>>> 55dec903
    return tp, fp, p, r, f1, ap, unique_classes.astype('int32'), fnr


def compute_ap(recall, precision):
    """ Compute the average precision, given the recall and precision curves
    # Arguments
        recall:    The recall curve (list)
        precision: The precision curve (list)
    # Returns
        Average precision, precision curve, recall curve
    """

    # Append sentinel values to beginning and end
    mrec = np.concatenate(([0.0], recall, [1.0]))
    mpre = np.concatenate(([1.0], precision, [0.0]))

    # Compute the precision envelope
    mpre = np.flip(np.maximum.accumulate(np.flip(mpre)))

    # Integrate area under curve
    method = 'interp'  # methods: 'continuous', 'interp'
    if method == 'interp':
        x = np.linspace(0, 1, 101)  # 101-point interp (COCO)
        ap = np.trapz(np.interp(x, mrec, mpre), x)  # integrate
    else:  # 'continuous'
        i = np.where(mrec[1:] != mrec[:-1])[0]  # points where x axis (recall) changes
        ap = np.sum((mrec[i + 1] - mrec[i]) * mpre[i + 1])  # area under curve

    return ap, mpre, mrec


class ConfusionMatrix:
    # Updated version of https://github.com/kaanakan/object_detection_confusion_matrix
    def __init__(self, nc, conf=0.25, iou_thres=0.45):
        self.matrix = np.zeros((nc + 1, nc + 1))
        self.nc = nc  # number of classes
        self.conf = conf
        self.iou_thres = iou_thres

    def process_batch(self, detections, labels):
        """
        Return intersection-over-union (Jaccard index) of boxes.
        Both sets of boxes are expected to be in (x1, y1, x2, y2) format.
        Arguments:
            detections (Array[N, 6]), x1, y1, x2, y2, conf, class
            labels (Array[M, 5]), class, x1, y1, x2, y2
        Returns:
            None, updates confusion matrix accordingly
        """
        detections = detections[detections[:, 4] > self.conf]
        gt_classes = labels[:, 0].int()
        detection_classes = detections[:, 5].int()

        iou = box_iou(labels[:, 1:], detections[:, :4])

        x = torch.where(iou > self.iou_thres)
        if x[0].shape[0]:
            matches = torch.cat((torch.stack(x, 1), iou[x[0], x[1]][:, None]), 1).cpu().numpy()
            if x[0].shape[0] > 1:
                matches = matches[matches[:, 2].argsort()[::-1]]
                matches = matches[np.unique(matches[:, 1], return_index=True)[1]]
                matches = matches[matches[:, 2].argsort()[::-1]]
                matches = matches[np.unique(matches[:, 0], return_index=True)[1]]
        else:
            matches = np.zeros((0, 3))

        n = matches.shape[0] > 0
        m0, m1, _ = matches.transpose().astype(np.int16)
        for i, gc in enumerate(gt_classes):
            j = m0 == i
            if n and sum(j) == 1:
                self.matrix[detection_classes[m1[j]], gc] += 1  # correct
            else:
                self.matrix[self.nc, gc] += 1  # background FP

        if n:
            for i, dc in enumerate(detection_classes):
                if not any(m1 == i):
                    self.matrix[dc, self.nc] += 1  # background FN


    def matrix(self):
        return self.matrix

    def tp_fp(self):
        tp = self.matrix.diagonal()  # true positives
        fp = self.matrix.sum(1) - tp  # false positives
        # fn = self.matrix.sum(0) - tp  # false negatives (missed detections)
        return tp[:-1], fp[:-1]  # remove background class

    def plot(self, normalize=True, save_dir='', names=()):
        try:
            import seaborn as sn

            array = self.matrix / ((self.matrix.sum(0).reshape(1, -1) + 1E-6) if normalize else 1)  # normalize columns
            array[array < 0.005] = np.nan  # don't annotate (would appear as 0.00)

            fig = plt.figure(figsize=(12, 9), tight_layout=True)
            sn.set(font_scale=1.0 if self.nc < 50 else 0.8)  # for label size
            labels = (0 < len(names) < 99) and len(names) == self.nc  # apply names to ticklabels
            with warnings.catch_warnings():
                warnings.simplefilter('ignore')  # suppress empty matrix RuntimeWarning: All-NaN slice encountered
                sn.heatmap(array, annot=self.nc < 30, annot_kws={"size": 8}, cmap='Blues', fmt='.2f', square=True,
                           xticklabels=names + ['background FP'] if labels else "auto",
                           yticklabels=names + ['background FN'] if labels else "auto").set_facecolor((1, 1, 1))
            fig.axes[0].set_xlabel('True')
            fig.axes[0].set_ylabel('Predicted')
            fig.savefig(Path(save_dir) / 'confusion_matrix.png', dpi=250)
            plt.close()
        except Exception as e:
            print(f'WARNING: ConfusionMatrix plot failure: {e}')

    def print(self):
        for i in range(self.nc + 1):
            print(' '.join(map(str, self.matrix[i])))


def bbox_iou(box1, box2, x1y1x2y2=True, GIoU=False, DIoU=False, CIoU=False, eps=1e-7):
    # Returns the IoU of box1 to box2. box1 is 4, box2 is nx4
    box2 = box2.T

    # Get the coordinates of bounding boxes
    if x1y1x2y2:  # x1, y1, x2, y2 = box1
        b1_x1, b1_y1, b1_x2, b1_y2 = box1[0], box1[1], box1[2], box1[3]
        b2_x1, b2_y1, b2_x2, b2_y2 = box2[0], box2[1], box2[2], box2[3]
    else:  # transform from xywh to xyxy
        b1_x1, b1_x2 = box1[0] - box1[2] / 2, box1[0] + box1[2] / 2
        b1_y1, b1_y2 = box1[1] - box1[3] / 2, box1[1] + box1[3] / 2
        b2_x1, b2_x2 = box2[0] - box2[2] / 2, box2[0] + box2[2] / 2
        b2_y1, b2_y2 = box2[1] - box2[3] / 2, box2[1] + box2[3] / 2

    # Intersection area
    inter = (torch.min(b1_x2, b2_x2) - torch.max(b1_x1, b2_x1)).clamp(0) * \
            (torch.min(b1_y2, b2_y2) - torch.max(b1_y1, b2_y1)).clamp(0)

    # Union Area
    w1, h1 = b1_x2 - b1_x1, b1_y2 - b1_y1 + eps
    w2, h2 = b2_x2 - b2_x1, b2_y2 - b2_y1 + eps
    union = w1 * h1 + w2 * h2 - inter + eps

    iou = inter / union
    if GIoU or DIoU or CIoU:
        cw = torch.max(b1_x2, b2_x2) - torch.min(b1_x1, b2_x1)  # convex (smallest enclosing box) width
        ch = torch.max(b1_y2, b2_y2) - torch.min(b1_y1, b2_y1)  # convex height
        if CIoU or DIoU:  # Distance or Complete IoU https://arxiv.org/abs/1911.08287v1
            c2 = cw ** 2 + ch ** 2 + eps  # convex diagonal squared
            rho2 = ((b2_x1 + b2_x2 - b1_x1 - b1_x2) ** 2 +
                    (b2_y1 + b2_y2 - b1_y1 - b1_y2) ** 2) / 4  # center distance squared
            if DIoU:
                return iou - rho2 / c2  # DIoU
            elif CIoU:  # https://github.com/Zzh-tju/DIoU-SSD-pytorch/blob/master/utils/box/box_utils.py#L47
                v = (4 / math.pi ** 2) * torch.pow(torch.atan(w2 / h2) - torch.atan(w1 / h1), 2)
                with torch.no_grad():
                    alpha = v / (v - iou + (1 + eps))
                return iou - (rho2 / c2 + v * alpha)  # CIoU
        else:  # GIoU https://arxiv.org/pdf/1902.09630.pdf
            c_area = cw * ch + eps  # convex area
            return iou - (c_area - union) / c_area  # GIoU
    else:
        return iou  # IoU


def box_iou(box1, box2):
    # https://github.com/pytorch/vision/blob/master/torchvision/ops/boxes.py
    """
    Return intersection-over-union (Jaccard index) of boxes.
    Both sets of boxes are expected to be in (x1, y1, x2, y2) format.
    Arguments:
        box1 (Tensor[N, 4])
        box2 (Tensor[M, 4])
    Returns:
        iou (Tensor[N, M]): the NxM matrix containing the pairwise
            IoU values for every element in boxes1 and boxes2
    """

    def box_area(box):
        # box = 4xn
        return (box[2] - box[0]) * (box[3] - box[1])

    area1 = box_area(box1.T)
    area2 = box_area(box2.T)

    # inter(N,M) = (rb(N,M,2) - lt(N,M,2)).clamp(0).prod(2)
    inter = (torch.min(box1[:, None, 2:], box2[:, 2:]) - torch.max(box1[:, None, :2], box2[:, :2])).clamp(0).prod(2)
    return inter / (area1[:, None] + area2 - inter)  # iou = inter / (area1 + area2 - inter)


def bbox_ioa(box1, box2, eps=1E-7):
    """ Returns the intersection over box2 area given box1, box2. Boxes are x1y1x2y2
    box1:       np.array of shape(4)
    box2:       np.array of shape(nx4)
    returns:    np.array of shape(n)
    """

    box2 = box2.transpose()

    # Get the coordinates of bounding boxes
    b1_x1, b1_y1, b1_x2, b1_y2 = box1[0], box1[1], box1[2], box1[3]
    b2_x1, b2_y1, b2_x2, b2_y2 = box2[0], box2[1], box2[2], box2[3]

    # Intersection area
    inter_area = (np.minimum(b1_x2, b2_x2) - np.maximum(b1_x1, b2_x1)).clip(0) * \
                 (np.minimum(b1_y2, b2_y2) - np.maximum(b1_y1, b2_y1)).clip(0)

    # box2 area
    box2_area = (b2_x2 - b2_x1) * (b2_y2 - b2_y1) + eps

    # Intersection over box2 area
    return inter_area / box2_area


def wh_iou(wh1, wh2):
    # Returns the nxm IoU matrix. wh1 is nx2, wh2 is mx2
    wh1 = wh1[:, None]  # [N,1,2]
    wh2 = wh2[None]  # [1,M,2]
    inter = torch.min(wh1, wh2).prod(2)  # [N,M]
    return inter / (wh1.prod(2) + wh2.prod(2) - inter)  # iou = inter / (area1 + area2 - inter)


# Plots ----------------------------------------------------------------------------------------------------------------

def plot_pr_curve(px, py, ap, save_dir='pr_curve.png', names=(), recall_per_class=None, precision_per_class=None):
    # Precision-recall curve
    fig, ax = plt.subplots(1, 1, figsize=(9, 6), tight_layout=True)
    py = np.stack(py, axis=1)

    if 0 < len(names) < 21:  # display per-class legend if < 21 classes
        for i, y in enumerate(py.T):            
            if names[i] == 'synthetic_stop_sign':
                ax.plot(px, y, linewidth=2, label=f'{names[i]} {ap[i, 0]:.3f}', color='indigo', linestyle='--')  # plot(recall, precision)
                if recall_per_class and precision_per_class:
                    ax.plot(recall_per_class[i], precision_per_class[i], linestyle='None', color='blueviolet', marker='o', alpha=0.2, markersize=5)
            else:
                ax.plot(px, y, linewidth=1, label=f'{names[i]} {ap[i, 0]:.3f}')  # plot(recall, precision)
    else:
        ax.plot(px, py, linewidth=1, color='grey')  # plot(recall, precision)

    ax.plot(px, py.mean(1), linewidth=3, color='blue', label='all classes %.3f mAP@0.5' % ap[:, 0].mean())
    ax.set_xlabel('Recall')
    ax.set_ylabel('Precision')
    ax.set_xlim(0, 1)
    ax.set_ylim(0, 1)
    plt.legend(bbox_to_anchor=(1.04, 1), loc="upper left")
    fig.savefig(Path(save_dir), dpi=250)
    plt.close()


def plot_mc_curve(px, py, save_dir='mc_curve.png', names=(), xlabel='Confidence', ylabel='Metric'):
    # Metric-confidence curve
    fig, ax = plt.subplots(1, 1, figsize=(9, 6), tight_layout=True)

    if 0 < len(names) < 21:  # display per-class legend if < 21 classes
        for i, y in enumerate(py):
            if names[i] == 'synthetic_stop_sign':
                ax.plot(px, y, label=f'{names[i]}', linewidth=2, linestyle='--', color='indigo')  # plot(confidence, metric)
            else:
                ax.plot(px, y, linewidth=1, label=f'{names[i]}')  # plot(confidence, metric)
    else:
        ax.plot(px, py.T, linewidth=1, color='grey')  # plot(confidence, metric)

    y = py.mean(0)
    ax.plot(px, y, linewidth=3, color='blue', label=f'all classes {y.max():.2f} at {px[y.argmax()]:.3f}')
    ax.set_xlabel(xlabel)
    ax.set_ylabel(ylabel)
    ax.set_xlim(0, 1)
    ax.set_ylim(0, 1)
    plt.legend(bbox_to_anchor=(1.04, 1), loc="upper left")
    fig.savefig(Path(save_dir), dpi=250)
    plt.close()<|MERGE_RESOLUTION|>--- conflicted
+++ resolved
@@ -32,19 +32,10 @@
         The average precision as computed in py-faster-rcnn.
     """
 
-<<<<<<< HEAD
-    # Sort by objectness
-    # print(conf)
-    # print(conf.shape)
-    
-    i = np.argsort(-conf)
-    # print('i', i)
-=======
     # Sort by objectness (from highest to lowest)
     i = np.argsort(-conf)
 
     tp, conf, pred_cls = tp[i], conf[i], pred_cls[i]
->>>>>>> 55dec903
 
     tp, conf, pred_cls = tp[i], conf[i], pred_cls[i]
     # print('tp shape', tp.shape)
@@ -57,17 +48,12 @@
 
     # Create Precision-Recall curve and compute AP for each class
     px, py = np.linspace(0, 1, 1000), []  # for plotting
-<<<<<<< HEAD
-    ap, p, r = np.zeros((nc, tp.shape[1])), np.zeros((nc, 1000)), np.zeros((nc, 1000))
-    fnr = np.zeros((nc, 1000))
-=======
     ap, p, r = np.zeros((nc, tp.shape[1])), np.zeros((nc, 1000)), np.zeros((nc, 1000))    
     fnr = np.zeros((nc, 1000))
 
     recall_per_class = []
     precision_per_class = []
 
->>>>>>> 55dec903
     for ci, c in enumerate(unique_classes):
         i = pred_cls == c
         n_l = nt[ci]  # number of labels
@@ -113,10 +99,6 @@
     p, r, f1 = p[:, i], r[:, i], f1[:, i]
     tp = (r * nt).round()  # true positives
     fp = (tp / (p + eps) - tp).round()  # false positives
-<<<<<<< HEAD
-=======
-
->>>>>>> 55dec903
     return tp, fp, p, r, f1, ap, unique_classes.astype('int32'), fnr
 
 
