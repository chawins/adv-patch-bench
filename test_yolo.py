# YOLOv5 🚀 by Ultralytics, GPL-3.0 license
"""
Validate a trained YOLOv5 model accuracy on a custom dataset

Usage:
    $ python path/to/val.py --data coco128.yaml --weights yolov5s.pt --img 640
"""

import json
import os
import pdb
import pickle
import random
import sys
import warnings
from pathlib import Path
from threading import Thread

import matplotlib.pyplot as plt
import numpy as np
import pandas as pd
import torch
import yaml
from tqdm import tqdm

from adv_patch_bench.attacks.rp2 import RP2AttackModule
from adv_patch_bench.attacks.utils import (apply_synthetic_sign, prep_attack,
                                           prep_synthetic_eval)
from adv_patch_bench.transforms import transform_and_apply_patch
from adv_patch_bench.utils.argparse import (eval_args_parser,
                                            setup_yolo_test_args)
from hparams import OTHER_SIGN_CLASS, SAVE_DIR_YOLO
from yolor.models.models import Darknet
from yolov5.models.common import DetectMultiBackend
from yolov5.utils.callbacks import Callbacks
from yolov5.utils.datasets import create_dataloader
from yolov5.utils.general import (LOGGER, box_iou, check_dataset,
                                  check_img_size, check_requirements,
                                  check_yaml, colorstr, increment_path,
                                  non_max_suppression, print_args,
                                  scale_coords, xywh2xyxy, xyxy2xywh)
from yolov5.utils.metrics import ConfusionMatrix, ap_per_class_custom
from yolov5.utils.plots import (output_to_target, plot_false_positives,
                                plot_images, plot_val_study)
from yolov5.utils.torch_utils import select_device, time_sync

warnings.filterwarnings("ignore")


FILE = Path(__file__).resolve()
ROOT = FILE.parents[0]  # YOLOv5 root directory
if str(ROOT) not in sys.path:
    sys.path.append(str(ROOT))  # add ROOT to PATH
ROOT = Path(os.path.relpath(ROOT, Path.cwd()))  # relative


def save_one_txt(predn, save_conf, shape, file):
    # Save one txt result
    gn = torch.tensor(shape)[[1, 0, 1, 0]]  # normalization gain whwh
    for *xyxy, conf, cls in predn.tolist():
        xywh = (xyxy2xywh(torch.tensor(xyxy).view(1, 4)) / gn).view(-1).tolist()  # normalized xywh
        line = (cls, *xywh, conf) if save_conf else (cls, *xywh)  # label format
        with open(file, 'a') as f:
            f.write(('%g ' * len(line)).rstrip() % line + '\n')


def save_one_json(predn, jdict, path, class_map):
    # Save one JSON result {"image_id": 42, "category_id": 18, "bbox": [258.15, 41.29, 348.26, 243.78], "score": 0.236}
    image_id = int(path.stem) if path.stem.isnumeric() else path.stem
    box = xyxy2xywh(predn[:, :4])  # xywh
    box[:, :2] -= box[:, 2:] / 2  # xy center to top-left corner
    for p, b in zip(predn.tolist(), box.tolist()):
        jdict.append({'image_id': image_id,
                      'category_id': class_map[int(p[5])],
                      'bbox': [round(x, 3) for x in b],
                      'score': round(p[4], 5)})


def process_batch(detections, labels, iouv, other_class_label=None,
                  other_class_confidence_threshold=0, match_on_iou_only=False):
    """
    Return correct predictions matrix. Both sets of boxes are in (x1, y1, x2, y2) format.
    Arguments:
        detections (Array[N, 6]), x1, y1, x2, y2, conf, class
        labels (Array[M, 5]), class, x1, y1, x2, y2
    Returns:
        correct (Array[N, 10]), for 10 IoU levels
    """
    correct = torch.zeros(detections.shape[0], iouv.shape[0], dtype=torch.bool, device=iouv.device)
    iou = box_iou(labels[:, 1:5], detections[:, :4])

    if match_on_iou_only:
        x = torch.where((iou >= iouv[0]))  # IoU above threshold
    elif other_class_label:
        x = torch.where((iou >= iouv[0]) & ((labels[:, 0:1] == detections[:, 5]) | ((labels[:, 0:1] == other_class_label) & (
            detections[:, 4] > other_class_confidence_threshold))))  # IoU above threshold and classes match
        # x = torch.where((iou >= iouv[0]))  # IoU above threshold
    else:
        # IoU above threshold and classes match
        x = torch.where((iou >= iouv[0]) & (labels[:, 0:1] == detections[:, 5]))
    # else:
    #     x = torch.where((iou >= iouv[0]))  # IoU above threshold

    matches = []
    if x[0].shape[0]:
        # [label_idx, detection, iou]
        matches = torch.cat((torch.stack(x, 1), iou[x[0], x[1]][:, None]), 1).cpu().numpy()
        if x[0].shape[0] > 1:
            # sort matches by decreasing order of IOU
            matches = matches[matches[:, 2].argsort()[::-1]]
            # for each (label, detection) pair, select the one with highest IOU score
            matches = matches[np.unique(matches[:, 1], return_index=True)[1]]
            matches = matches[np.unique(matches[:, 0], return_index=True)[1]]
        matches = torch.Tensor(matches).to(iouv.device)
        correct[matches[:, 1].long()] = matches[:, 2:3] >= iouv
    return correct, matches, iou


def populate_default_metric(lbl_, min_area, filename, other_class_label):
    lbl_ = lbl_.cpu().numpy()
    class_label, _, _, bbox_width, bbox_height, obj_id = lbl_
    bbox_area = bbox_width * bbox_height
    current_label_metric = {}
    current_label_metric['filename'] = filename
    current_label_metric['object_id'] = obj_id
    current_label_metric['label'] = class_label
    current_label_metric['correct_prediction'] = 0
    current_label_metric['prediction'] = None
    current_label_metric['sign_width'] = bbox_width
    current_label_metric['sign_height'] = bbox_height
    current_label_metric['confidence'] = None
    current_label_metric['too_small'] = bbox_area < min_area
    current_label_metric['iou'] = None
    # current_label_metric['too_small'] = bbox_area < min_area or class_label == other_class_label
    current_label_metric['changed_from_other_label'] = 0
    return current_label_metric


@torch.no_grad()
def run(args,
        data,
        weights=None,  # model.pt path(s)
        batch_size=32,  # batch size
        imgsz=640,  # inference size (pixels)
        conf_thres=0.001,  # confidence threshold
        iou_thres=0.6,  # NMS IoU threshold
        task='val',  # train, val, test, speed or study
        device='',  # cuda device, i.e. 0 or 0,1,2,3 or cpu
        workers=8,  # max dataloader workers (per RANK in DDP mode)
        single_cls=False,  # treat as single-class dataset
        augment=False,  # augmented inference
        verbose=False,  # verbose output
        save_txt=False,  # save results to *.txt
        save_hybrid=False,  # save label+prediction hybrid results to *.txt
        save_conf=False,  # save confidences in --save-txt labels
        save_json=False,  # save a COCO-JSON results file
        project=ROOT / 'runs/val',  # save to project/name
        name='exp',  # save to project/name
        exist_ok=False,  # existing project/name ok, do not increment
        half=True,  # use FP16 half-precision inference
        dnn=False,  # use OpenCV DNN for ONNX inference
        dataloader=None,
        save_dir=Path(''),
        plots=True,
        callbacks=Callbacks(),
        compute_loss=None,
        **kwargs,
        ):

    # Load our new args
    attack_type = args.attack_type
    use_attack = args.attack_type != 'none'
    synthetic = args.synthetic
    save_exp_metrics = args.save_exp_metrics
    plot_single_images = args.plot_single_images
    plot_class_examples = [int(x) for x in args.plot_class_examples]
    attack_config_path = args.attack_config_path
    adv_sign_class = args.obj_class
    min_area = args.min_area
    model_name = args.model_name
    annotated_signs_only = args.annotated_signs_only
    other_class_label = OTHER_SIGN_CLASS[args.dataset]
    # model_trained_without_other = args.model_trained_without_other
    other_class_confidence_threshold = args.other_class_confidence_threshold
    min_pred_area = args.min_pred_area
    plot_fp = args.plot_fp
    metrics_conf_thres = args.metrics_confidence_threshold

    annotation_df = pd.read_csv(args.tgt_csv_filepath)
    img_size = tuple([int(x) for x in args.padded_imgsz.split(',')])

    false_positive_images = []
    false_positives_preds = []
    false_positives_filenames = []

    torch.manual_seed(args.seed)
    np.random.seed(args.seed)

    dataset_name = 'mapillary' if 'mapillary' in data else 'mtsd'
    try:
        metrics_df = pd.read_csv('runs/results.csv')
        metrics_df = metrics_df.replace({'apply_patch': 'True', 'random_patch': 'True'}, 1)
        metrics_df = metrics_df.replace({'apply_patch': 'False', 'random_patch': 'False'}, 0)
        metrics_df['apply_patch'] = metrics_df['apply_patch'].astype(float).astype(bool)
        metrics_df['random_patch'] = metrics_df['random_patch'].astype(float).astype(bool)
        metrics_df_grouped = metrics_df.groupby(
            by=['dataset', 'apply_patch', 'random_patch']).count().reset_index()
        metrics_df_grouped = metrics_df_grouped[
            (metrics_df_grouped['dataset'] == dataset_name) &
            (metrics_df_grouped['apply_patch'] == use_attack) &
            (metrics_df_grouped['random_patch'] == (attack_type == 'random'))]['name']
        exp_number = 0 if not len(metrics_df_grouped) else metrics_df_grouped.item()
    except FileNotFoundError:
        exp_number = 0

    # Set folder and experiment name
    name += f'_{dataset_name}_{attack_type}_{exp_number}'
    # name += f'_{DATASET_NAME}_{split}_{attack_type}_{exp_number}'
    print(f'=> Experiment name: {name}')

    # Initialize/load model and set device
    LOGGER.info('Loading Model...')
    device = select_device(device, batch_size=batch_size)

    # Directories
    save_dir = increment_path(Path(project) / name, exist_ok=exist_ok)  # increment run
    (save_dir / 'labels' if save_txt else save_dir).mkdir(parents=True, exist_ok=True)  # make dir

    if model_name == 'yolov5':
        # Load model
        model = DetectMultiBackend(weights, device=device, dnn=dnn)
        stride, pt, jit, engine = model.stride, model.pt, model.jit, model.engine
        # check image size
        imgsz = check_img_size(imgsz, s=stride)  
        # half precision only supported by PyTorch on CUDA
        half &= (pt or jit or engine) and device.type != 'cpu'  
        if pt or jit:
            model.model.half() if half else model.model.float()
        elif engine:
            batch_size = model.batch_size
        else:
            half = False
            batch_size = 1  # export.py models default to batch-size 1
            device = torch.device('cpu')
            LOGGER.info(f'Forcing --batch-size 1 square inference shape'
                        f'(1,3,{imgsz},{imgsz}) for non-PyTorch backends')
    elif model_name == 'yolor':
        # Load model
        cfg = 'yolor/cfg/yolor_p6.cfg'
        model = Darknet(cfg, imgsz).cuda()
        model.load_state_dict(
            torch.load(weights[0], map_location=device)['model'])
        model.to(device).eval()
        stride, pt = 64, True
        if half:
            model.half()  # to FP16

    # Data
    data = check_dataset(data)  # check

    print(data['train'])

    # Configure
    model.eval()
    iouv = torch.linspace(0.5, 0.95, 10).to(device)  # iou vector for mAP@0.5:0.95
    niou = iouv.numel()

    # Dataloader
    pad = 0.5
    if model_name == 'yolov5':
        model.warmup(imgsz=(1, 3, imgsz, imgsz), half=half)  # warmup
    elif model_name == 'yolor':
        img = torch.zeros((1, 3, imgsz, imgsz), device=device)  # init img
        # run once to warmup
        _ = model(img.half() if half else img) if device.type != 'cpu' else None  

    dataloader = create_dataloader(data[task], imgsz, batch_size, stride,
                                   single_cls, pad=pad, rect=pt,
                                   workers=workers,
                                   prefix=colorstr(f'{task}: '))[0]
    seen = 0

    try:
        names = {k: v for k, v in enumerate(model.names if hasattr(model, 'names') else model.module.names)}
    except:
        names = {k: v for k, v in enumerate(data['names'])}

    nc = len(names)
    assert adv_sign_class < nc, 'Obj Class to attack does not exist'
    print('Class names: ', names)

    confusion_matrix = ConfusionMatrix(nc=nc)

    class_map = list(range(1000))
    s = ('%20s' + '%11s' * 6) % ('Class', 'Images', 'Labels', 'P', 'R', 'mAP@.5', 'mAP@.5:.95')
    dt, p, r, f1, mp, mr, map50, map = [0.0, 0.0, 0.0], 0.0, 0.0, 0.0, 0.0, 0.0, 0.0, 0.0
    loss = torch.zeros(3, device=device)
    jdict, stats, ap, ap_class = [], [], [], []
    pbar = tqdm(dataloader, desc=s, bar_format='{l_bar}{bar:10}{r_bar}{bar:-10b}')  # progress bar

    # DEBUG
    # if use_attack:
    #     demo_patch = torchvision.io.read_image('demo.png').float()[:3, :, :] / 255
    #     # demo_patch = resize(adv_patch_cropped, (32, 32))
    #     demo_patch = resize(demo_patch, (32, 32))
    #     f = os.path.join(save_dir, 'adversarial_patch.png')
    #     torchvision.utils.save_image(demo_patch, f)

    if synthetic:
        # Prepare evaluation with synthetic signs
        # syn_data: syn_obj, obj_mask, obj_transforms, mask_transforms, syn_sign_class
        syn_data = prep_synthetic_eval(args, img_size, names, device=device)
        syn_sign_class = syn_data[-1]
        nc += 1
        adv_patch = None
        patch_mask = None

    if use_attack:
        # Prepare attack data
        adv_patch_dir = os.path.join(
            SAVE_DIR_YOLO, args.name, names[adv_sign_class])
        adv_patch_path = os.path.join(adv_patch_dir, 'adv_patch.pkl')
        args.adv_patch_path = adv_patch_path
        df, adv_patch, patch_mask, patch_loc = prep_attack(
            args, img_size, device)

    # Initialize attack
    if attack_type == 'per-sign':
        with open(attack_config_path) as file:
            attack_config = yaml.load(file, Loader=yaml.FullLoader)
        attack_config['input_size'] = img_size
        attack = RP2AttackModule(attack_config, model, None, None, None,
                                 rescaling=False, interp=args.interp,
                                 verbose=verbose)

    # ======================================================================= #
    #                          BEGIN: Main eval loop                          #
    # ======================================================================= #
    total_num_patches = 0
    num_apply_imgs = 0

    # Loading file names from the specified text file
    filename_list = []
    if args.img_txt_path != '':
        with open(args.img_txt_path, 'r') as f:
            filename_list = f.read().splitlines()

    if plot_class_examples:
        shape_to_plot_data = {}
        for class_index in plot_class_examples:
            class_name = names[class_index]
            shape_to_plot_data[class_name] = []

    # TODO: remove 'metrics_per_image_df' in the future
    metrics_per_image_df = pd.DataFrame(
        columns=['filename', 'num_targeted_sign_class', 'num_patches', 'fn'])
    metrics_per_label_df = pd.DataFrame(
        columns=['filename', 'object_id', 'label', 'correct_prediction',
                 'sign_width', 'sign_height', 'confidence'])

    labels_kept = 0
    predictions_kept = 0
    labels_removed = 0
    predictions_removed = 0

    patch_size_df_filenames = []
    patch_size_df_object_ids = []
    patch_size_df_num_pixels = []

    for batch_i, (im, targets, paths, shapes) in enumerate(pbar):
        # Originally, targets has shape (#labels, 7)
        # [image_id, class, x1, y1, label_width, label_height, obj_id]
        # if model_trained_without_other:
        #     targets = targets[targets[:, 1] != other_class_label]

        # DEBUG
        if args.debug and batch_i == 100:
            break

        if num_apply_imgs >= len(filename_list) and args.run_only_img_txt:
            break
        # ======================= BEGIN: apply patch ======================== #
        for image_i, path in enumerate(paths):
            # print()
            if use_attack and not synthetic:
                filename = path.split('/')[-1]
                img_df = df[df['filename'] == filename]
                if len(img_df) == 0:
                    continue
                # Skip (or only run on) files listed in the txt file
                in_list = filename in filename_list
                if ((in_list and not args.run_only_img_txt) or
                        (not in_list and args.run_only_img_txt)):
                    continue
                num_apply_imgs += 1

                # import pdb
                # pdb.set_trace()
                # Loop over signs on this image and apply patch if applicable
                for _, row in img_df.iterrows():
                    (h0, w0), ((h_ratio, w_ratio), (w_pad, h_pad)) = shapes[image_i]
                    img_data = (h0, w0, h_ratio, w_ratio, w_pad, h_pad)
                    predicted_class = row['final_shape']

                    # shape = predicted_class.split('-')[0]
                    # print(shape)
                    # print(names[adv_sign_class])
                    if predicted_class != names[adv_sign_class]:
                        continue
                    # Run attack for each sign
                    if attack_type == 'per-sign':
                        print('=> Generating adv patch...')
                        data = [predicted_class, row, *img_data]
                        attack_images = [[im[image_i], data, str(filename)]]
                        with torch.enable_grad():
                            adv_patch = attack.attack_real(
                                attack_images, patch_mask=patch_mask,
                                obj_class=adv_sign_class)[0]

                    # # Transform and apply patch on the image. `im` has range [0, 255]
<<<<<<< HEAD
                    # print(im[image_i].max())
                    img_normalized, warped_patch_num_pixels = transform_and_apply_patch(
                        im[image_i].to(device), adv_patch.to(device),
                        patch_mask, patch_loc, predicted_class, row, img_data,
                        transform=args.patch_transform,
                        use_relight=not args.no_patch_relight, interp=args.interp)
                    # img_normalized = img_normalized * 255
                    im[image_i] = img_normalized * 255
                    # print(im[image_i].max())
=======
                    im[image_i] = transform_and_apply_patch(
                        im[image_i].to(device),
                        adv_patch.to(device),
                        patch_mask,
                        patch_loc,
                        predicted_class,
                        row,
                        img_data,
                        transform_mode=args.transform_mode,
                        use_relight=not args.no_patch_relight,
                        interp=args.interp,
                    ) * 255
>>>>>>> 823955f3
                    # num_patches_applied_to_image += 1
                    total_num_patches += 1
                    patch_size_df_filenames.append(row['filename'])
                    patch_size_df_object_ids.append(row['object_id'])
                    patch_size_df_num_pixels.append(warped_patch_num_pixels)

                
                # set targets[6] to #patches_applied_to_image
                # targets[targets[:, 0] == image_i, 6] = num_patches_applied_to_image

            elif synthetic:
                im[image_i], targets = apply_synthetic_sign(
                    im[image_i], targets, image_i, adv_patch, patch_mask,
                    *syn_data, device=device, use_attack=use_attack)

        t1 = time_sync()
        if pt or jit or engine:
            im = im.to(device, non_blocking=True)
            targets = targets.to(device)

        im = im.half() if half else im.float()  # uint8 to fp16/32
        im /= 255  # 0 - 255 to 0.0 - 1.0
        nb, _, height, width = im.shape  # batch size, channels, height, width

        t2 = time_sync()
        dt[0] += t2 - t1

        # Inference
        if model_name == 'yolov5':
            # inference, loss outputs
            out, train_out = model(im, augment=augment, val=True)  
        elif model_name == 'yolor':
            # inference and training outputs
            out, train_out = model(im, augment=augment)  

        dt[1] += time_sync() - t2

        # Loss
        if compute_loss:
            loss += compute_loss([x.float() for x in train_out], targets)[1]  # box, obj, cls

        # NMS
        targets[:, 2:6] *= torch.Tensor([width, height, width, height]).to(device)  # to pixels
        lb = [targets[targets[:, 0] == i, 1:] for i in range(nb)] if save_hybrid else []  # for autolabelling
        t3 = time_sync()
        # FIXME: need this line?
        from yolor.utils.general import non_max_suppression
        out = non_max_suppression(out, conf_thres=conf_thres, iou_thres=iou_thres)
        # out = non_max_suppression(out, conf_thres, iou_thres, labels=lb,
        #                           multi_label=True, agnostic=single_cls)

        dt[2] += time_sync() - t3

        # Metrics
        predictions_for_plotting = output_to_target(out)

        for si, pred in enumerate(out):
            # pred (Array[N, 6]), x1, y1, x2, y2, confidence, class
            # labels (Array[M, 5]), class, x1, y1, x2, y2
            labels = targets[targets[:, 0] == si, 1:]

            nl = len(labels)
            tcls = labels[:, 0].tolist() if nl else []  # target class
            path, shape = Path(paths[si]), shapes[si][0]
            seen += 1
            filename = str(path).split('/')[-1]

            current_image_metrics = {}
            current_image_metrics['filename'] = filename
            num_tg = sum([1 for x in labels[:, 0] if x == adv_sign_class])
            current_image_metrics['num_targeted_sign_class'] = num_tg

            # If the target object is too small, we drop both the target and
            # the corresponding prediction.
            lbl_index_to_keep = np.ones(len(labels), dtype=np.bool)
            pred_index_to_keep = np.ones(len(pred), dtype=np.bool)

            # If there's no prediction at all, we can collect the targets and continue to the next image.
            if len(pred) == 0:
                for lbl_index, lbl_ in enumerate(labels):
                    current_label_metric = populate_default_metric(
                        lbl_, min_area, filename, other_class_label)
                    lbl_index_to_keep[lbl_index] = ~current_label_metric['too_small']
                    metrics_per_label_df = metrics_per_label_df.append(
                        current_label_metric, ignore_index=True)
                labels = labels[lbl_index_to_keep]
                tcls = labels[:, 0].tolist() if nl else []  # target class

                labels_kept += lbl_index_to_keep.sum()
                labels_removed += (~lbl_index_to_keep).sum()

                if nl:
                    stats.append((torch.zeros(0, niou, dtype=torch.bool),
                                  torch.Tensor(), torch.Tensor(), tcls))
                continue

            # Predictions
            if single_cls:
                pred[:, 5] = 0
            predn = pred.clone()

            tbox = xywh2xyxy(labels[:, 1:5]).cpu()  # target boxes
            class_only = np.expand_dims(labels[:, 0].cpu(), axis=0)
            tbox = np.concatenate((class_only.T, tbox), axis=1)

            num_labels_changed = 0

            # TODO: comment
            if synthetic:
                for lbl in tbox:
                    if lbl[0] != syn_sign_class:
                        continue
                    for pi, prd in enumerate(predn):
                        # [x1, y1, x2, y2] where xy1=top-left, xy2=bottom-right
                        x1 = 0.9 * lbl[1] if 0.9 * lbl[1] > 5 else -20
                        y1 = 0.9 * lbl[2] if 0.9 * lbl[2] > 5 else -20
                        if (prd[0] >= x1 and prd[1] >= y1 and 
                            prd[2] <= 1.1 * lbl[3] and prd[3] <= 1.1 * lbl[4]):
                            if prd[5] == adv_sign_class:
                                predn[pi, 5] = syn_sign_class
                                pred[pi, 5] = syn_sign_class
                                num_labels_changed += 1

            scale_coords(im[si].shape[1:], predn[:, :4], shape, shapes[si][1])  # native-space pred

            # Evaluate
            if nl:
                tbox = xywh2xyxy(labels[:, 1:5])  # target boxes
                scale_coords(im[si].shape[1:], tbox, shape, shapes[si][1])  # native-space labels
                labelsn = torch.cat((labels[:, 0:1], tbox), 1)  # native-space labels

                # `matches` represent all the matches between target objects
                # and predictions, i.e., [label_idx, pred_idx, iou]
                # `label_idx`: idx of object in `labels`
                # `pred_idx`: idx of object in `predn`

                _, iou_matches, _ = process_batch(predn, labelsn, iouv, 
                                                  match_on_iou_only=True)
                iou_matches = []
                correct, matches, iou = process_batch(
                    predn, labelsn, iouv, other_class_label=other_class_label,
                    other_class_confidence_threshold=other_class_confidence_threshold)

                if plots:
                    confusion_matrix.process_batch(predn, labelsn)
            else:
                iou_matches = []
                correct, matches = torch.zeros(pred.shape[0], niou, dtype=torch.bool), []

            # When there's no match, create a dummy match to make next steps easier
            if len(matches) == 0:
                matches = np.zeros((1, 1)) - 1

            if len(iou_matches) == 0:
                iou_matches = np.zeros((1, 1)) - 1

            # pred (Array[N, 6]), x1, y1, x2, y2, confidence, class
            small_preds_index = np.zeros(len(pred), dtype=np.bool)
            for det_idx, pred_box in enumerate(pred):
                x1, y1, x2, y2, _, _ = pred_box
                pred_bbox_area = (x2 - x1) * (y2 - y1)
                small_preds_index[det_idx] = pred_bbox_area < min_pred_area

            matched_preds_index = np.zeros(len(pred), dtype=np.bool)

            # Collecting results
            curr_false_positives_preds = []

            for lbl_index, lbl_ in enumerate(labels):
                if annotated_signs_only and not synthetic:
                    annotation_row = annotation_df[(annotation_df['filename'] == filename) &
<<<<<<< HEAD
                                                (annotation_df['object_id'] == int(lbl_[5]))]
                    # if len(annotation_row) > 1:
                    #     import pdb
                    #     pdb.set_trace()
=======
                                                   (annotation_df['object_id'] == int(lbl_[5]))]
>>>>>>> 823955f3
                    assert len(annotation_row) <= 1
                    # Ignore label if either (1) not annotated or (2) was used
                    # to generate patch attack.
                    is_annotated = len(annotation_row) > 0
                    used_to_gen_path = (filename in filename_list and 
                                        not args.run_only_img_txt)
                    if not is_annotated or used_to_gen_path:
                        # Ignore by setting label to 'other' class which is
                        # excluded from metric calculation
                        labels[lbl_index][0] = other_class_label
                        lbl_ = labels[lbl_index]

                # Find a match with this object label
                match = matches[matches[:, 0] == lbl_index]
                assert len(match) <= 1  # There can only be one match per object

                current_label_metric = populate_default_metric(
                    lbl_, min_area, filename, other_class_label)
                lbl_index_to_keep[lbl_index] = ~current_label_metric['too_small']
                class_label = lbl_[0]

                # If there's no match, just save current metric and continue to
                # the next label.
                if len(match) == 0:
                    # This can be deleted since we do not count include others
                    # when computing metrics all signs
                    # if ground truth is 'other' and there is NO prediction,
                    # we drop the label so it's not counted as a false negative
                    if class_label == other_class_label:
                        lbl_index_to_keep[lbl_index] = 0
                    try:
                        iou_match = iou_matches[iou_matches[:, 0] == lbl_index]
                    except:
                        pdb.set_trace()
                    assert len(iou_match) <= 1  # There can only be one match per object
                    if len(iou_match) == 1:
                        # Find index of `pred` corresponding to this match
                        iou_det_idx = int(iou_match[0, 1])
                        iou_pred_conf, iou_pred_label = pred[iou_det_idx, 4:6].cpu().numpy()
                        current_label_metric['confidence'] = iou_pred_conf
                        current_label_metric['prediction'] = iou_pred_label

                    metrics_per_label_df = metrics_per_label_df.append(
                        current_label_metric, ignore_index=True)
                    continue

                # Find index of `pred` corresponding to this match
                det_idx = int(match[0, 1])

                matched_preds_index[det_idx] = 1

                # Populate other metrics
                pred_conf, pred_label = pred[det_idx, 4:6].cpu().numpy()
                current_label_metric['confidence'] = pred_conf
                current_label_metric['prediction'] = pred_label
                current_label_metric['iou'] = iou[lbl_index][det_idx].item()

                # Drop this prediction if the target object is too small
                pred_index_to_keep[det_idx] = ~current_label_metric['too_small']

                # if class_label == other_class_label and pred_label != other_class_label:
                if class_label == other_class_label:
                    # as in the mtsd paper, we drop both label and prediction
                    # if the label is 'other' and the prediction is 'non-other'
                    lbl_index_to_keep[lbl_index] = 0
                    pred_index_to_keep[det_idx] = 0
                    correct[det_idx] = torch.BoolTensor([False] * len(iouv))

                # Get detection boolean at iou_thres
                iou_idx = torch.where(iouv >= iou_thres)[0][0]
                is_detected = correct[det_idx, iou_idx]
                if (use_attack and pred_label == adv_sign_class and
                        pred_conf > metrics_conf_thres and is_detected):
                    current_label_metric['correct_prediction'] = 1

                metrics_per_label_df = metrics_per_label_df.append(
                    current_label_metric, ignore_index=True)

            unmatched_preds_index = ~matched_preds_index
            false_positives_index = np.logical_and(~small_preds_index, unmatched_preds_index)
            curr_false_positives_preds = pred[false_positives_index]

            if len(false_positive_images) < 250 and len(curr_false_positives_preds) > 0:
                false_positive_images.append(im[si].cpu())
                false_positives_preds.append(curr_false_positives_preds)
                false_positives_filenames.append(filename)

            # if unmatched and small, the prediction should be removed
            pred_index_to_keep = np.logical_and(pred_index_to_keep, ~np.logical_and(
                unmatched_preds_index, small_preds_index))

            correct = correct[pred_index_to_keep]
            pred = pred[pred_index_to_keep]
            labels = labels[lbl_index_to_keep]

            tcls = labels[:, 0].tolist() if nl else []  # target class

            labels_kept += lbl_index_to_keep.sum()
            predictions_kept += pred_index_to_keep.sum()
            labels_removed += (~lbl_index_to_keep).sum()
            predictions_removed += (~pred_index_to_keep).sum()

            # (correct, conf, pcls, tcls)
            stats.append((correct.cpu(), pred[:, 4].cpu(), pred[:, 5].cpu(), tcls))

            # Save/log
            if save_txt:
                save_one_txt(predn, save_conf, shape, file=save_dir / 'labels' / (path.stem + '.txt'))
            if save_json:
                save_one_json(predn, jdict, path, class_map)  # append to COCO-JSON dictionary
            callbacks.run('on_val_image_end', pred, predn, path, names, im[si])

            for class_index in labels[:, 0]:
                if class_index in plot_class_examples:
                    class_name = names[int(class_index.item())]
                    if len(shape_to_plot_data[class_name]) < 20:
                        fn = str(path).split('/')[-1]
                        plot_data = [
                            im[si: si + 1],
                            targets[targets[:, 0] == si, :],
                            path,
                            predictions_for_plotting[predictions_for_plotting[:, 0] == si],
                        ]
                        plot_data = [d.cpu() if isinstance(d, torch.Tensor) else d for d in plot_data]
                        shape_to_plot_data[class_name].append(plot_data)
                        break

        # Plot images
        if plots and batch_i < 30:
            if plot_single_images:
                save_dir_single_plots = increment_path(
                    save_dir / 'single_plots', exist_ok=exist_ok, mkdir=True)  # increment run
                for i in range(len(im)):
                    # labels
                    f = save_dir_single_plots / f'val_batch{batch_i}_image{i}_labels.jpg'  # labels
                    ti = targets[targets[:, 0] == i]
                    ti[:, 0] = 0
                    plot_images(im[i:i+1], ti, paths[i:i+1], f, names, labels=True)

                    # predictions
                    f = save_dir_single_plots / f'val_batch{batch_i}_image{i}_pred.jpg'  # labels
                    ti = predictions_for_plotting[predictions_for_plotting[:, 0] == i]
                    ti[:, 0] = 0
                    plot_images(im[i:i+1], ti, paths[i:i+1], f, names, labels=False)
            f = save_dir / f'val_batch{batch_i}_labels.jpg'  # labels
            Thread(
                target=plot_images,
                args=(im, targets, paths, f, names, 1920, 16, True),
                daemon=True,
            ).start()
            f = save_dir / f'val_batch{batch_i}_pred.jpg'  # predictions
            Thread(target=plot_images, args=(im, output_to_target(out),
                   paths, f, names, 1920, 16, False), daemon=True).start()
            print(f)
    # ======================================================================= #
    #                            END: Main eval loop                          #
    # ======================================================================= #

    patch_size_df_data = {'filename': patch_size_df_filenames, 'object_id': patch_size_df_object_ids, 'patch_num_pixels': patch_size_df_num_pixels}
    patch_size_df = pd.DataFrame.from_dict(patch_size_df_data)
    metrics_per_label_df = metrics_per_label_df.merge(right=patch_size_df, on=['filename', 'object_id'], how='left')

    metrics_per_image_df.to_csv(f'{project}/{name}/results_per_image.csv', index=False)
    metrics_per_label_df.to_csv(f'{project}/{name}/results_per_label.csv', index=False)

    if plot_class_examples:
        for class_index in plot_class_examples:
            class_name = names[class_index]
            # increment run
            save_dir_class = increment_path(save_dir / class_name,
                                            exist_ok=exist_ok, mkdir=True)
            for i in range(len(shape_to_plot_data[class_name])):
                im, targets, path, out = shape_to_plot_data[class_name][i]
                # labels
                f = save_dir_class / f'image{i}_labels.jpg'  # labels
                targets[:, 0] = 0
                plot_images(im, targets, [path], f, names, labels=True)

                # predictions
                f = save_dir_class / f'image{i}_pred.jpg'  # labels
                out[:, 0] = 0
                plot_images(im, out, [path], f, names, labels=False)

    # Compute metrics
    stats = [np.concatenate(x, 0) for x in zip(*stats)]  # to numpy
    metrics_df_column_names = ['name', 'apply_patch', 'random_patch']
    current_exp_metrics = {}

    if len(stats) and stats[0].any():
        metrics = ap_per_class_custom(
            *stats, plot=plots, save_dir=save_dir, names=names,
            metrics_conf_thres=metrics_conf_thres,
            other_class_label=other_class_label)
        # metrics = ap_per_class_custom(
        #     *stats, plot=plots, save_dir=save_dir, names=names,
        #     metrics_conf_thres=None, other_class_label=other_class_label)
        tp, p, r, ap, ap_class, fnr, fn, max_f1_index, precision_cmb, fnr_cmb, fp = metrics
        ap50, ap = ap[:, 0], ap.mean(1)  # AP@0.5, AP@0.5:0.95
        mp, mr, map50, map = p.mean(), r.mean(), ap50.mean(), ap.mean()
        nt = np.bincount(stats[3].astype(np.int64), minlength=nc)  # number of targets per class
    else:
        nt = torch.zeros(1)

    if plot_fp:
        plot_false_positives(
            false_positive_images, false_positives_preds,
            false_positives_filenames, max_f1_index/1000, names,
            plot_folder=f'{project}/{name}/plots_false_positives/')

    # Print results
    pf = '%20s' + '%11i' * 2 + '%11.3g' * 4  # print format
    metrics_df_column_names.append('num_images')
    current_exp_metrics['num_images'] = seen
    metrics_df_column_names.append('num_targets_all')
    current_exp_metrics['num_targets_all'] = nt.sum()
    metrics_df_column_names.append('precision_all')
    current_exp_metrics['precision_all'] = mp
    metrics_df_column_names.append('recall_all')
    current_exp_metrics['recall_all'] = mr
    metrics_df_column_names.append('map_50_all')
    current_exp_metrics['map_50_all'] = map50
    metrics_df_column_names.append('map_50_95_all')
    current_exp_metrics['map_50_95_all'] = map
    metrics_df_column_names.append('precision_cmb')
    current_exp_metrics['precision_cmb'] = precision_cmb
    metrics_df_column_names.append('fnr_cmb')
    current_exp_metrics['fnr_cmb'] = fnr_cmb
    metrics_df_column_names.append('fp_cmb')
    current_exp_metrics['fp_cmb'] = sum(fp)

    LOGGER.info(pf % ('all', seen, nt.sum(), mp, mr, map50, map))

    metrics_df_column_names.append('min_area')
    current_exp_metrics['min_area'] = min_area
    metrics_df_column_names.append('labels_kept')
    current_exp_metrics['labels_kept'] = labels_kept
    metrics_df_column_names.append('predictions_kept')
    current_exp_metrics['predictions_kept'] = predictions_kept
    metrics_df_column_names.append('labels_removed')
    current_exp_metrics['labels_removed'] = labels_removed
    metrics_df_column_names.append('predictions_removed')
    current_exp_metrics['predictions_removed'] = predictions_removed
    metrics_df_column_names.append('max_f1_index')
    current_exp_metrics['max_f1_index'] = max_f1_index

    # Print results per class
    # if (verbose or (nc < 50 and not training)) and nc > 1 and len(stats):
    print('[INFO] results per class')
    for i, c in enumerate(ap_class):
        metrics_df_column_names.append(f'num_targets_{names[c]}')
        current_exp_metrics[f'num_targets_{names[c]}'] = nt[c]
        metrics_df_column_names.append(f'precision_{names[c]}')
        current_exp_metrics[f'precision_{names[c]}'] = p[i]
        metrics_df_column_names.append(f'recall_{names[c]}')
        current_exp_metrics[f'recall_{names[c]}'] = r[i]
        metrics_df_column_names.append(f'fnr_{names[c]}')
        current_exp_metrics[f'fnr_{names[c]}'] = fnr[i]
        metrics_df_column_names.append(f'tp_{names[c]}')
        current_exp_metrics[f'tp_{names[c]}'] = tp[i]
        metrics_df_column_names.append(f'fn_{names[c]}')
        current_exp_metrics[f'fn_{names[c]}'] = fn[i]
        metrics_df_column_names.append(f'ap_50_{names[c]}')
        current_exp_metrics[f'ap_50_{names[c]}'] = ap50[i]
        metrics_df_column_names.append(f'ap_50_95_{names[c]}')
        current_exp_metrics[f'ap_50_95_{names[c]}'] = ap[i]
        metrics_df_column_names.append(f'fp_{names[c]}')
        current_exp_metrics[f'fp_{names[c]}'] = fp[i]

        LOGGER.info(pf % (names[c], seen, nt[c], p[i], r[i], ap50[i], ap[i]))
    metrics_df_column_names.append('dataset')
    current_exp_metrics['dataset'] = dataset_name

    metrics_df_column_names.append('total_num_patches')
    current_exp_metrics['total_num_patches'] = total_num_patches

    if save_exp_metrics:
        try:
            metrics_df = pd.read_csv('runs/results.csv')
        except FileNotFoundError:
            metrics_df = pd.DataFrame(columns=metrics_df_column_names)
            metrics_df = pd.DataFrame()

        current_exp_metrics['name'] = name
        current_exp_metrics['apply_patch'] = use_attack
        current_exp_metrics['random_patch'] = attack_type == 'random'

        if attack_type == 'per-sign':
            metrics_df_column_names.append('no_transform')
            current_exp_metrics['no_transform'] = attack_config['no_transform']
            metrics_df_column_names.append('relighting')
            current_exp_metrics['relighting'] = attack_config['relighting']

        try:
            metrics_df_column_names.append('generate_patch')
            metrics_df_column_names.append('rescaling')
            metrics_df_column_names.append('relighting')
            if adv_patch_path:
                patch_config_dir = '/'.join(adv_patch_path.split('/')[:-1])
                patch_config_path = os.path.join(patch_config_dir, 'config.yaml')
                with open(patch_config_path) as file:
                    patch_metadata = yaml.load(file, Loader=yaml.FullLoader)
                current_exp_metrics['generate_patch'] = patch_metadata['generate_patch']
                current_exp_metrics['rescaling'] = patch_metadata['rescaling']
                current_exp_metrics['relighting'] = patch_metadata['relighting']
        except:
            pass

        metrics_df = metrics_df.append(current_exp_metrics, ignore_index=True)
        metrics_df.to_csv('runs/results.csv', index=False)

    # Print speeds
    t = tuple(x / seen * 1E3 for x in dt)  # speeds per image
    shape = (batch_size, 3, imgsz, imgsz)
    LOGGER.info(f'Speed: %.1fms pre-process, %.1fms inference, %.1fms NMS per image at shape {shape}' % t)

    # Plots
    if plots:
        confusion_matrix.plot(save_dir=save_dir, names=list(names.values()))
        callbacks.run('on_val_end')

    # Save JSON
    if save_json and len(jdict):
        w = Path(weights[0] if isinstance(weights, list) else weights).stem if weights is not None else ''  # weights
        anno_json = str(Path(data.get('path', '../coco')) / 'annotations/instances_val2017.json')  # annotations json
        pred_json = str(save_dir / f"{w}_predictions.json")  # predictions json
        LOGGER.info(f'\nEvaluating pycocotools mAP... saving {pred_json}...')
        with open(pred_json, 'w') as f:
            json.dump(jdict, f)

        try:  # https://github.com/cocodataset/cocoapi/blob/master/PythonAPI/pycocoEvalDemo.ipynb
            check_requirements(['pycocotools'])
            from pycocotools.coco import COCO
            from pycocotools.cocoeval import COCOeval

            anno = COCO(anno_json)  # init annotations api
            pred = anno.loadRes(pred_json)  # init predictions api
            eval = COCOeval(anno, pred, 'bbox')
            eval.evaluate()
            eval.accumulate()
            eval.summarize()
            map, map50 = eval.stats[:2]  # update results (mAP@0.5:0.95, mAP@0.5)
        except Exception as e:
            LOGGER.info(f'pycocotools unable to run: {e}')

    # Return results
    s = f"\n{len(list(save_dir.glob('labels/*.txt')))} labels saved to {save_dir / 'labels'}" if save_txt else ''
    LOGGER.info(f"Results saved to {colorstr('bold', save_dir)}{s}")
    maps = np.zeros(nc) + map

    for i, c in enumerate(ap_class):
        maps[c] = ap[i]
    return (mp, mr, map50, map, *(loss.cpu() / len(dataloader)).tolist()), maps, t


def parse_opt():
    opt = eval_args_parser(False, root=ROOT)
    setup_yolo_test_args(opt, OTHER_SIGN_CLASS)
    opt.data = check_yaml(opt.data)  # check YAML

    opt.save_json |= opt.data.endswith('coco.yaml')
    opt.save_txt |= opt.save_hybrid
    print_args(FILE.stem, opt)

    assert not (opt.synthetic and opt.attack_type == 'per-sign'), \
        'Synthetic evaluation with per-sign attack is not implemented.'

    return opt


def main(opt):
    check_requirements(requirements=ROOT / 'requirements.txt', exclude=('tensorboard', 'thop'))
    run(opt, **vars(opt))


if __name__ == "__main__":
    opt = parse_opt()
    torch.random.manual_seed(opt.seed)
    np.random.seed(opt.seed)
    random.seed(opt.seed)
    main(opt)<|MERGE_RESOLUTION|>--- conflicted
+++ resolved
@@ -418,7 +418,6 @@
                                 obj_class=adv_sign_class)[0]
 
                     # # Transform and apply patch on the image. `im` has range [0, 255]
-<<<<<<< HEAD
                     # print(im[image_i].max())
                     img_normalized, warped_patch_num_pixels = transform_and_apply_patch(
                         im[image_i].to(device), adv_patch.to(device),
@@ -428,20 +427,6 @@
                     # img_normalized = img_normalized * 255
                     im[image_i] = img_normalized * 255
                     # print(im[image_i].max())
-=======
-                    im[image_i] = transform_and_apply_patch(
-                        im[image_i].to(device),
-                        adv_patch.to(device),
-                        patch_mask,
-                        patch_loc,
-                        predicted_class,
-                        row,
-                        img_data,
-                        transform_mode=args.transform_mode,
-                        use_relight=not args.no_patch_relight,
-                        interp=args.interp,
-                    ) * 255
->>>>>>> 823955f3
                     # num_patches_applied_to_image += 1
                     total_num_patches += 1
                     patch_size_df_filenames.append(row['filename'])
@@ -613,14 +598,7 @@
             for lbl_index, lbl_ in enumerate(labels):
                 if annotated_signs_only and not synthetic:
                     annotation_row = annotation_df[(annotation_df['filename'] == filename) &
-<<<<<<< HEAD
-                                                (annotation_df['object_id'] == int(lbl_[5]))]
-                    # if len(annotation_row) > 1:
-                    #     import pdb
-                    #     pdb.set_trace()
-=======
                                                    (annotation_df['object_id'] == int(lbl_[5]))]
->>>>>>> 823955f3
                     assert len(annotation_row) <= 1
                     # Ignore label if either (1) not annotated or (2) was used
                     # to generate patch attack.
