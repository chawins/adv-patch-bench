import csv
import json
from os import listdir
from os.path import isfile, join

import numpy as np
import torch.backends.cudnn as cudnn
from PIL import Image
from tqdm.auto import tqdm
import pandas as pd

from adv_patch_bench.utils import get_box, pad_image

DATASET = 'mapillaryvistas'
# DATASET = 'bdd100k'

if DATASET == 'mapillaryvistas':
    TRAFFIC_SIGN_LABEL = 95
elif DATASET == 'bdd100k':
    TRAFFIC_SIGN_LABEL = 'traffic sign'

CLASS_LIST = [
    'circle-750.0',
    'triangle-900.0',
    'octagon-915.0',
    'other-0.0-0.0',
    'triangle_inverted-1220.0',
    'diamond-600.0',
    'diamond-915.0',
    'square-600.0',
    'rect-458.0-610.0',
    'rect-762.0-915.0',
    'rect-915.0-1220.0',
    'pentagon-915.0'
]

SHAPE_LIST = [
    'circle',
    'triangle',
    'triangle_inverted',
    'diamond',
    'square',
    'rect',
    'pentagon',
    'octagon',
    'other'
]

# CLASS_LIST = ['octagon-915.0-915.0',
#               'diamond-915.0-915.0',
#               'pentagon-915.0-915.0',
#               'rect-915.0-1220.0',
#               'rect-762.0-915.0',
#               'triangle-900.0',
#               'circle-750.0',
#               'triangle_inverted-1220.0-1220.0',
#               'rect-458.0-610.0',
#               'other-0.0-0.0']


def crop_traffic_signs(filename, panoptic_per_image_id, img_path, label_path,
                       min_area=0, pad=0.1):

    # Load Mapillary Vistas image
    img_id = filename.split('.')[0]
    segment = panoptic_per_image_id[img_id]['segments_info']
    panoptic = np.array(Image.open(join(label_path, f'{img_id}.png')))

    print(panoptic.shape)

    img_pil = Image.open(join(img_path, filename))
    img = np.array(img_pil)[:, :, :3]
    img_height, img_width, _ = img.shape

    # Pad image to avoid cutting varying shapes due to boundary
    img_padded, pad_size = pad_image(img, pad_mode='constant', return_pad_size=True, pad_size=0.25)
    id_padded = pad_image(panoptic[:, :, 0], pad_mode='constant', pad_size=0.25)
<<<<<<< HEAD
    
=======

>>>>>>> a20c05b5
    outputs = {
        'images': [],
        'masks': [],
        'obj_id': [],
<<<<<<< HEAD
        'offset_x': [],
        'offset_y': [], 
        'offset_x_ratio': [],
        'offset_y_ratio':[]
=======
        'bbox': [],
>>>>>>> a20c05b5
    }
    # Crop the specified object
    for obj in segment:
        # Check if bounding box is cut off at the image boundary
        xmin, ymin, width, height = obj['bbox']
        is_oob = (xmin == 0) or (ymin == 0) or \
            ((xmin + width) >= img_width - 1) or ((ymin + height) >= img_height - 1)
        if obj['category_id'] != TRAFFIC_SIGN_LABEL or is_oob:
            continue

        mask = panoptic == obj['id'] 
        im = Image.fromarray(((1-mask) * 255).astype(np.uint8))
        im.save("test_mask.png")
    
        print(mask.shape)
        q

        # Collect mask
        extra_pad = int(max(width, height) * 0.2)
        ymin, xmin = max(0, ymin + pad_size - extra_pad), max(0, xmin + pad_size - extra_pad)
        temp_mask = (id_padded[ymin:ymin + height + 2 * extra_pad,
                               xmin:xmin + width + 2 * extra_pad] == obj['id']).astype(np.uint8)
        if temp_mask.sum() < min_area:
            continue

        # Get refined crop patch
        ymin_, ymax_, xmin_, xmax_ = get_box(temp_mask, pad)

        ymin, ymax, xmin, xmax = ymin + ymin_, ymin + ymax_, xmin + xmin_, xmin + xmax_
        bool_mask = (id_padded[ymin:ymax, xmin:xmax] == obj['id']).astype(np.uint8)
        height, width = bool_mask.shape
        if height != width:
            print('height != width')

        # assert height == width
        image = img_padded[ymin:ymax, xmin:xmax].astype(np.uint8)

        outputs['images'].append(image)
        outputs['masks'].append(bool_mask)

        print(id_padded.shape)
        print(bool_mask.shape)
        qqq
        outputs['obj_id'].append(obj['id'])
        outputs['bbox'].append((ymin, ymax, xmin, xmax))


        outputs['offset_x'].append(xmin)
        outputs['offset_y'].append(ymin)

        # print(img_padded.shape)
        # print(img_width)
        # print(img_height)
        # qqq
        assert xmin/img_padded.shape[1] <= 1
        assert ymin/img_padded.shape[0] <= 1
        outputs['offset_x_ratio'].append(xmin/img_padded.shape[1])
        outputs['offset_y_ratio'].append(ymin/img_padded.shape[0])
        



        # FIXME
        # if DATASET == 'bdd100k':
        #     xmin_, ymin_, width_, height_ = obj['bbox']
        #     bool_mask[:max(0, ymin_-10), :] = 0
        #     bool_mask[min(ymin_+height_+10, img_height):, :] = 0
        #     bool_mask[:, :max(0, xmin_-10)] = 0
        #     bool_mask[:, min(xmin_+width_+10, img_width):] = 0

    return outputs


def main():

    # Arguments
    min_area = 1600

    if DATASET == 'mapillaryvistas':
        data_dir = '/data/shared/mapillary_vistas/training/'
    elif DATASET == 'bdd100k':
        data_dir = '/data/shared/bdd100k/images/10k/train/'
    else:
        raise NotImplementedError(f'{DATASET} dataset is not recognized')

    # data_dir = '/data/shared/mtsd_v2_fully_annotated/'
    # model_path = '/home/nab_126/adv-patch-bench/model_weights/resnet18_cropped_signs_good_resolution_and_not_edge_10_labels.pth'

    cudnn.benchmark = True

    # Read in panoptic file
    if DATASET == 'mapillaryvistas':
        panoptic_json_path = f'{data_dir}/v2.0/panoptic/panoptic_2020.json'
    elif DATASET == 'bdd100k':
        panoptic_json_path = '/data/shared/bdd100k/labels/pan_seg/polygons/pan_seg_train.json'

    with open(panoptic_json_path) as panoptic_file:
        panoptic = json.load(panoptic_file)

    if DATASET == 'mapillaryvistas':
        panoptic_per_image_id = {}
        for annotation in panoptic['annotations']:
            panoptic_per_image_id[annotation['image_id']] = annotation

        # Convert category infos to category_id indexed dictionary
        panoptic_category_per_id = {}
        for category in panoptic['categories']:
            panoptic_category_per_id[category['id']] = category

    elif DATASET == 'bdd100k':
        # creating same mapping for bdd100k
        panoptic_per_image_id = {}
        for image_annotation in tqdm(panoptic):
            filename = image_annotation['name']
            image_id = filename.split('.jpg')[0]
            annotation = {}
            annotation['filename'] = filename
            annotation['image_id'] = image_id
            segments_info = []
            for label in image_annotation['labels']:
                label_dict = {}

                # TODO: check if occluded and exclude if True
                if label['category'] == 'traffic sign':
                    # if label['category'] == 'traffic sign' or label['category'] == 'traffic sign frame':
                    # label_dict['id'] = label['id']
                    label_dict['id'] = 26
                    label_dict['category_id'] = label['category']
                    for sign in label['poly2d']:
                        vertices = sign['vertices']
                        vertices = np.array(vertices)

                        x_cords, y_cords = vertices[:, 0], vertices[:, 1]
                        xmin = min(x_cords)
                        xmax = max(x_cords)
                        ymin = min(y_cords)
                        ymax = max(y_cords)
                        width = xmax - xmin
                        height = ymax - ymin

                        label_dict['area'] = int(width) * int(height)
                        label_dict['bbox'] = [int(xmin), int(ymin), int(width), int(height)]
                        segments_info.append(label_dict)
            annotation['segments_info'] = segments_info
            panoptic_per_image_id[image_id] = annotation

    # mapillary
    if DATASET == 'mapillaryvistas':
        img_path = join(data_dir, 'images')
        label_path = join(data_dir, 'v2.0/panoptic/')
        filenames = [f for f in listdir(img_path) if isfile(join(img_path, f))]
    elif DATASET == 'bdd100k':
        # data_dir = '/data/shared/bdd100k/images/10k/train/'
        label_path = '/data/shared/bdd100k/labels/pan_seg/bitmasks/train/'
        filenames = [f for f in listdir(data_dir) if isfile(join(data_dir, f))]
        img_path = data_dir

    filename.sort()

    print('[INFO] running detection algorithm')
    save_paths = [join(data_dir, 'traffic_signs'), join(data_dir, 'masks')]
<<<<<<< HEAD

    offset_df = pd.DataFrame(columns=['filename', 'xmin', 'ymin', 'xmin_ratio', 'ymin_ratio'])
=======
    csv_file = open('offset.csv', mode='w')
    writer = csv.writer(csv_file, delimiter=',', quotechar='"', quoting=csv.QUOTE_MINIMAL)
    writer.writerow(['filename', 'obj_id', 'ymin', 'ymax', 'xmin', 'xmax'])
>>>>>>> a20c05b5
    for filename in tqdm(filenames):
        output = crop_traffic_signs(
            filename, panoptic_per_image_id, img_path, label_path,
            min_area=min_area, pad=0.)
<<<<<<< HEAD
=======
        save_images(output, filename.split('.')[0], save_paths)
        # Save new bbox in a csv file
        for i, obj_id in enumerate(output['obj_id']):
            ymin, ymax, xmin, xmax = output['bbox'][i]
            writer.writerow([filename, obj_id, ymin, ymax, xmin, xmax])
    csv_file.close()
>>>>>>> a20c05b5

        # print(filename)
        # save_images(output, filename.split('.')[0], save_paths)
        # qqq
        offset_df = save_offset(output, filename.split('.')[0], save_paths, offset_df)
    offset_df.to_csv('offset.csv', index=False)

def save_images(output, filename, paths):
    for img, mask, obj_id in zip(output['images'], output['masks'], output['obj_id']):
        Image.fromarray(img, 'RGB').save(join(paths[0], f'{filename}_{obj_id}.png'))
        Image.fromarray(mask * 255).save(join(paths[1], f'{filename}_{obj_id}.png'))

def save_offset(output, filename, paths, offset_df):
    # for obj_id in output['obj_id']:
    for obj_id, xmin, ymin, xmin_ratio, ymin_ratio in zip(output['obj_id'], output['offset_x'], output['offset_y'], output['offset_x_ratio'], output['offset_y_ratio']):
        # filename = f'{filename}_{obj_id}.png'
        # print(filename)
        # qqq
        offset_df = offset_df.append({'filename': f'{filename}_{obj_id}.png', 'xmin': xmin, 'ymin': ymin, 'xmin_ratio': xmin_ratio, 'ymin_ratio': ymin_ratio}, ignore_index=True)
    return offset_df

if __name__ == '__main__':
    main()<|MERGE_RESOLUTION|>--- conflicted
+++ resolved
@@ -75,23 +75,14 @@
     # Pad image to avoid cutting varying shapes due to boundary
     img_padded, pad_size = pad_image(img, pad_mode='constant', return_pad_size=True, pad_size=0.25)
     id_padded = pad_image(panoptic[:, :, 0], pad_mode='constant', pad_size=0.25)
-<<<<<<< HEAD
-    
-=======
-
->>>>>>> a20c05b5
     outputs = {
         'images': [],
         'masks': [],
         'obj_id': [],
-<<<<<<< HEAD
         'offset_x': [],
         'offset_y': [], 
         'offset_x_ratio': [],
         'offset_y_ratio':[]
-=======
-        'bbox': [],
->>>>>>> a20c05b5
     }
     # Crop the specified object
     for obj in segment:
@@ -102,13 +93,6 @@
         if obj['category_id'] != TRAFFIC_SIGN_LABEL or is_oob:
             continue
 
-        mask = panoptic == obj['id'] 
-        im = Image.fromarray(((1-mask) * 255).astype(np.uint8))
-        im.save("test_mask.png")
-    
-        print(mask.shape)
-        q
-
         # Collect mask
         extra_pad = int(max(width, height) * 0.2)
         ymin, xmin = max(0, ymin + pad_size - extra_pad), max(0, xmin + pad_size - extra_pad)
@@ -131,10 +115,6 @@
 
         outputs['images'].append(image)
         outputs['masks'].append(bool_mask)
-
-        print(id_padded.shape)
-        print(bool_mask.shape)
-        qqq
         outputs['obj_id'].append(obj['id'])
         outputs['bbox'].append((ymin, ymax, xmin, xmax))
 
@@ -253,31 +233,13 @@
 
     print('[INFO] running detection algorithm')
     save_paths = [join(data_dir, 'traffic_signs'), join(data_dir, 'masks')]
-<<<<<<< HEAD
 
     offset_df = pd.DataFrame(columns=['filename', 'xmin', 'ymin', 'xmin_ratio', 'ymin_ratio'])
-=======
-    csv_file = open('offset.csv', mode='w')
-    writer = csv.writer(csv_file, delimiter=',', quotechar='"', quoting=csv.QUOTE_MINIMAL)
-    writer.writerow(['filename', 'obj_id', 'ymin', 'ymax', 'xmin', 'xmax'])
->>>>>>> a20c05b5
     for filename in tqdm(filenames):
         output = crop_traffic_signs(
             filename, panoptic_per_image_id, img_path, label_path,
             min_area=min_area, pad=0.)
-<<<<<<< HEAD
-=======
-        save_images(output, filename.split('.')[0], save_paths)
-        # Save new bbox in a csv file
-        for i, obj_id in enumerate(output['obj_id']):
-            ymin, ymax, xmin, xmax = output['bbox'][i]
-            writer.writerow([filename, obj_id, ymin, ymax, xmin, xmax])
-    csv_file.close()
->>>>>>> a20c05b5
-
-        # print(filename)
         # save_images(output, filename.split('.')[0], save_paths)
-        # qqq
         offset_df = save_offset(output, filename.split('.')[0], save_paths, offset_df)
     offset_df.to_csv('offset.csv', index=False)
 
