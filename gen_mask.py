import argparse
import os
from typing import Tuple, Union

import matplotlib.pyplot as plt
import numpy as np
import torch
import torchvision
from PIL import Image

from adv_patch_bench.attacks.utils import get_object_and_mask_from_numpy
from adv_patch_bench.utils.argparse import parse_dataset_name
from adv_patch_bench.utils.image import get_obj_width
from hparams import LABEL_LIST


def generate_mask(
    obj_numpy: np.ndarray,
    obj_size_px: Union[int, Tuple[int, int]],
    obj_width_inch: float,
) -> torch.Tensor:

    # Get height to width ratio of the object
    h_w_ratio = obj_numpy.shape[0] / obj_numpy.shape[1]
    if isinstance(obj_size_px, int):
        obj_size_px = (round(obj_size_px * h_w_ratio), obj_size_px)
    obj_w_inch = obj_width_inch
    obj_h_inch = h_w_ratio * obj_w_inch
    obj_h_px, obj_w_px = obj_size_px
    patch_mask = torch.zeros((1, ) + obj_size_px)

    # EDIT: User defines from this point on
    patch_size_inch = 10
    # patch_size_inch = (10, 20)
    if isinstance(patch_size_inch, int):
        patch_size_inch = (patch_size_inch, patch_size_inch)
    patch_h_inch, patch_w_inch = patch_size_inch
    patch_h_px = round(patch_h_inch / obj_h_inch * obj_h_px)
    patch_w_px = round(patch_w_inch / obj_w_inch * obj_w_px)

    # Define patch location and size
    # Example: 10x10-inch patch in the middle of 36x36-inch sign
    # (1) 1 square (bottom)
    mid_height, mid_width = obj_h_px // 2, obj_w_px // 2
    patch_x_shift = 0
    shift_inch = (obj_h_inch - patch_h_inch) / 2
    patch_y_shift = round(shift_inch / obj_h_inch * obj_h_px)
    patch_x_pos = mid_width + patch_x_shift
    patch_y_pos = mid_height + patch_y_shift
    hh, hw = patch_h_px // 2, patch_w_px // 2
    patch_mask[:, patch_y_pos - hh:patch_y_pos + hh, patch_x_pos - hw:patch_x_pos + hw] = 1

    # (2) two 10x20 rectangles
    # mid_height, mid_width = obj_h_px // 2, obj_w_px // 2
    # patch_x_shift = 0
    # shift_inch = (obj_h_inch - patch_h_inch) / 2
    # patch_y_shift = round(shift_inch / obj_h_inch * obj_h_px)
    # patch_x_pos = mid_width + patch_x_shift
    # patch_y_pos = mid_height + patch_y_shift
    # hh, hw = patch_h_px // 2, patch_w_px // 2
    # patch_mask[:, patch_y_pos - hh:patch_y_pos + hh, patch_x_pos - hw:patch_x_pos + hw] = 1
    # patch_y_pos = mid_height - patch_y_shift
    # patch_mask[:, patch_y_pos - hh:patch_y_pos + hh, patch_x_pos - hw:patch_x_pos + hw] = 1
<<<<<<< HEAD
=======

    # (3) cover the whole sign
    # patch_mask = torch.ones_like(patch_mask)
>>>>>>> 823955f3

    return patch_mask


if __name__ == '__main__':
    parser = argparse.ArgumentParser(description='Mask Generation', add_help=False)
    parser.add_argument('--syn-obj-path', type=str, default='',
                        help='path to synthetic image of the object')
    parser.add_argument('--obj-size', type=int, required=True)
    # parser.add_argument('--patch-size', type=int, required=True)
    parser.add_argument('--patch-name', type=str, default=None)
    parser.add_argument('--dataset', type=str, required=True)
    parser.add_argument('--obj-class', type=int, default=-1,
                        help='class of object to attack (-1: all classes)')
    parser.add_argument('--save-mask', action='store_true')
    args = parser.parse_args()
    parse_dataset_name(args)

    # Get obj size in inch based on given obj class
    class_names = LABEL_LIST[args.dataset]
    obj_width_inch = get_obj_width(args.obj_class, class_names)
    obj_numpy = np.array(Image.open(args.syn_obj_path).convert('RGBA')) / 255
    patch_mask = generate_mask(obj_numpy, args.obj_size, obj_width_inch)

    if args.save_mask and args.patch_name is not None:
        save_dir = './masks/'
        os.makedirs(save_dir, exist_ok=True)
        mask_save_path = os.path.join(save_dir, f'{args.patch_name}.png')
        print(f'=> Saving patch mask to {mask_save_path}')
        torchvision.utils.save_image(patch_mask[0], mask_save_path)

        # plt.imshow(patch_mask[0], cmap='gray')
        # plt.savefig(mask_save_path, bbox_inches='tight')
        # plt.close()

        obj, _ = get_object_and_mask_from_numpy(obj_numpy, patch_mask.shape[1:])
        plot_image = obj * (1 - patch_mask)
        plt.imshow(plot_image.permute(1, 2, 0).clamp(0, 1))
        mask_save_path = os.path.join(save_dir, f'{args.patch_name}_on_sign.jpg')
        plt.savefig(mask_save_path, bbox_inches='tight')
        plt.close()<|MERGE_RESOLUTION|>--- conflicted
+++ resolved
@@ -61,12 +61,9 @@
     # patch_mask[:, patch_y_pos - hh:patch_y_pos + hh, patch_x_pos - hw:patch_x_pos + hw] = 1
     # patch_y_pos = mid_height - patch_y_shift
     # patch_mask[:, patch_y_pos - hh:patch_y_pos + hh, patch_x_pos - hw:patch_x_pos + hw] = 1
-<<<<<<< HEAD
-=======
 
     # (3) cover the whole sign
     # patch_mask = torch.ones_like(patch_mask)
->>>>>>> 823955f3
 
     return patch_mask
 
