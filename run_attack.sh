CUDA_VISIBLE_DEVICES=1 python -u generate_adv_patch.py \
    --seed 0 \
    --data mapillary_vistas.yaml \
    --weights /data/shared/adv-patch-bench/yolov5/runs/train/exp2/weights/best.pt \
    --patch-name stop_sign_synthetic_generated \
    --csv-path mapillary_vistas_final_merged.csv \
    --imgsz 1280 \
    --obj-class 14 \
    --obj-size 128 \
    --obj-path attack_assets/octagon-915.0.png \
    --num-bg 20 \
    --bg-dir /data/shared/mtsd_v2_fully_annotated/train \
    --save-images \
    --generate-patch transform

CUDA_VISIBLE_DEVICES=1 python -u val_attack_synthetic.py \
    --imgsz 1280 \
    --padded_imgsz 992,1312 \
    --batch-size 8 \
    --data mapillary_vistas.yaml \
    --weights /data/shared/adv-patch-bench/yolov5/runs/train/exp2/weights/best.pt \
    --exist-ok \
    --workers 8 \
    --task train \
    --save-exp-metrics \
    --plot-octagons \
    --obj-size 128 \
    --metrics-confidence-threshold 0.359
    
CUDA_VISIBLE_DEVICES=1 python -u val_attack_synthetic.py \
    --imgsz 1280 \
    --padded_imgsz 992,1312 \
    --batch-size 8 \
    --data mapillary_vistas.yaml \
    --weights /data/shared/adv-patch-bench/yolov5/runs/train/exp2/weights/best.pt \
    --exist-ok \
    --workers 8 \
    --task train \
    --save-exp-metrics \
    --plot-octagons \
    --obj-size 128 \
    --metrics-confidence-threshold 0.359 \
    --apply-patch \
    --load-patch ./runs/val/exp/stop_sign_synthetic_generated.pkl \
    --patch-loc 87 47 
    
CUDA_VISIBLE_DEVICES=1 python -u val_attack_synthetic.py \
    --imgsz 1280 \
    --padded_imgsz 992,1312 \
    --batch-size 8 \
    --data mapillary_vistas.yaml \
    --weights /data/shared/adv-patch-bench/yolov5/runs/train/exp2/weights/best.pt \
    --exist-ok \
    --workers 8 \
    --task train \
    --save-exp-metrics \
    --plot-octagons \
    --obj-size 128 \
    --metrics-confidence-threshold 0.359 \
    --apply-patch \
    --load-patch ./runs/val/exp2/stop_sign_synthetic_generated.pkl \
    --patch-loc 87 47 


# CUDA_VISIBLE_DEVICES=1 python -u val_attack_synthetic.py \
#     --imgsz 1280 \
#     --padded_imgsz 992,1312 \
#     --batch-size 8 \
#     --data mapillary_vistas.yaml \
#     --weights /data/shared/adv-patch-bench/yolov5/runs/train/exp2/weights/best.pt \
#     --exist-ok \
#     --workers 8 \
#     --task train \
#     --save-exp-metrics \
#     --plot-octagons \
#     --obj-size 128 \
#     --metrics-confidence-threshold 0.359


    
# CUDA_VISIBLE_DEVICES=1 python -u val_attack_synthetic.py \
#     --imgsz 1280 \
#     --padded_imgsz 992,1312 \
#     --batch-size 8 \
#     --data mapillary_vistas.yaml \
#     --weights /data/shared/adv-patch-bench/yolov5/runs/train/exp2/weights/best.pt \
#     --exist-ok \
#     --workers 8 \
#     --task train \
#     --save-exp-metrics \
#     --plot-octagons \
#     --obj-size 128 \
#     --metrics-confidence-threshold 0.359 
        
# generate patch on synthetic signs with NO rescaling and NO relighting
# CUDA_VISIBLE_DEVICES=0 python -u generate_adv_patch.py \
#     --seed 0 \
#     --data mapillary_vistas.yaml \
#     --weights /data/shared/adv-patch-bench/yolov5/runs/train/exp2/weights/best.pt \
#     --patch-name stop_sign_synthetic_generated \
#     --imgsz 1280 \
#     --obj-class 14 \
#     --obj-size 128 \
#     --obj-path attack_assets/octagon-915.0.png \
#     --num-bg 50 \
#     --bg-dir /data/shared/mtsd_v2_fully_annotated/train \
#     --save-images \
#     --generate-patch synthetic

# # generate patch on synthetic signs with rescaling and NO relighting
# CUDA_VISIBLE_DEVICES=0 python -u generate_adv_patch.py \
#     --seed 0 \
#     --data mapillary_vistas.yaml \
#     --weights /data/shared/adv-patch-bench/yolov5/runs/train/exp2/weights/best.pt \
#     --patch-name stop_sign_synthetic_generated \
#     --imgsz 1280 \
#     --obj-class 14 \
#     --obj-size 128 \
#     --obj-path attack_assets/octagon-915.0.png \
#     --num-bg 50 \
#     --bg-dir /data/shared/mtsd_v2_fully_annotated/train \
#     --save-images \
#     --generate-patch synthetic \
#     --rescaling

# # generate patch on synthetic signs with NO rescaling and relighting
# generate patch on synthetic signs with rescaling and relighting
# CUDA_VISIBLE_DEVICES=0 python -u generate_adv_patch.py \
#     --seed 0 \
#     --data mapillary_vistas.yaml \
#     --weights /data/shared/adv-patch-bench/yolov5/runs/train/exp2/weights/best.pt \
#     --patch-name stop_sign_synthetic_generated \
#     --imgsz 1312 \
#     --obj-class 14 \
#     --obj-size 128 \
#     --obj-path attack_assets/octagon-915.0.png \
#     --num-bg 50 \
#     --bg-dir /data/shared/mtsd_v2_fully_annotated/train \
#     --save-images \
#     --generate-patch synthetic \
#     --relighting

<<<<<<< HEAD
# # generate patch on synthetic signs with rescaling and relighting
# CUDA_VISIBLE_DEVICES=0 python -u generate_adv_patch.py \
#     --seed 0 \
#     --data mapillary_vistas.yaml \
#     --weights /data/shared/adv-patch-bench/yolov5/runs/train/exp2/weights/best.pt \
#     --patch-name stop_sign_synthetic_generated \
#     --imgsz 1280 \
#     --obj-class 14 \
#     --obj-size 128 \
#     --obj-path attack_assets/octagon-915.0.png \
#     --num-bg 50 \
#     --bg-dir /data/shared/mtsd_v2_fully_annotated/train \
#     --save-images \
#     --generate-patch synthetic \
#     --rescaling \
#     --relighting




    

# CUDA_VISIBLE_DEVICES=1 python -u val_attack_synthetic.py \
#     --imgsz 1280 \
#     --padded_imgsz 992,1312 \
#     --batch-size 8 \
#     --data mapillary_vistas.yaml \
#     --weights /data/shared/adv-patch-bench/yolov5/runs/train/exp2/weights/best.pt \
#     --exist-ok \
#     --workers 8 \
#     --task train \
#     --save-exp-metrics \
#     --plot-octagons \
#     --obj-size 128 \
#     --metrics-confidence-threshold 0.359 \
#     --synthetic
    
# CUDA_VISIBLE_DEVICES=1 python -u val_attack_synthetic.py \
#     --imgsz 1280 \
#     --padded_imgsz 992,1312 \
#     --batch-size 8 \
#     --data mapillary_vistas.yaml \
#     --weights /data/shared/adv-patch-bench/yolov5/runs/train/exp2/weights/best.pt \
#     --exist-ok \
#     --workers 8 \
#     --task train \
#     --save-exp-metrics \
#     --plot-octagons \
#     --obj-size 128 \
#     --metrics-confidence-threshold 0.359 \
#     --apply-patch \
#     --synthetic \
#     --load-patch ./runs/val/exp/stop_sign_synthetic_generated.pkl \
#     --patch-loc 87 47

# CUDA_VISIBLE_DEVICES=1 python -u val_attack_synthetic.py \
#     --imgsz 1280 \
#     --padded_imgsz 992,1312 \
#     --batch-size 8 \
#     --data mapillary_vistas.yaml \
#     --weights /data/shared/adv-patch-bench/yolov5/runs/train/exp2/weights/best.pt \
#     --exist-ok \
#     --workers 8 \
#     --task train \
#     --save-exp-metrics \
#     --plot-octagons \
#     --obj-size 128 \
#     --metrics-confidence-threshold 0.359 \
#     --apply-patch \
#     --synthetic \
#     --load-patch ./runs/val/exp2/stop_sign_synthetic_generated.pkl \
#     --patch-loc 87 47
    
# CUDA_VISIBLE_DEVICES=1 python -u val_attack_synthetic.py \
#     --imgsz 1280 \
#     --padded_imgsz 992,1312 \
#     --batch-size 8 \
#     --data mapillary_vistas.yaml \
#     --weights /data/shared/adv-patch-bench/yolov5/runs/train/exp2/weights/best.pt \
#     --exist-ok \
#     --workers 8 \
#     --task train \
#     --save-exp-metrics \
#     --plot-octagons \
#     --obj-size 128 \
#     --metrics-confidence-threshold 0.359 \
#     --apply-patch \
#     --synthetic \
#     --load-patch ./runs/val/exp3/stop_sign_synthetic_generated.pkl \
#     --patch-loc 87 47

# CUDA_VISIBLE_DEVICES=1 python -u val_attack_synthetic.py \
#     --imgsz 1280 \
#     --padded_imgsz 992,1312 \
#     --batch-size 8 \
#     --data mapillary_vistas.yaml \
#     --weights /data/shared/adv-patch-bench/yolov5/runs/train/exp2/weights/best.pt \
#     --exist-ok \
#     --workers 8 \
#     --task train \
#     --save-exp-metrics \
#     --plot-octagons \
#     --obj-size 128 \
#     --metrics-confidence-threshold 0.359 \
#     --apply-patch \
#     --synthetic \
#     --load-patch ./runs/val/exp4/stop_sign_synthetic_generated.pkl \
#     --patch-loc 87 47








# CUDA_VISIBLE_DEVICES=1 python -u val_attack_synthetic.py \
#     --imgsz 1280 \
#     --padded_imgsz 992,1312 \
#     --batch-size 8 \
#     --data mapillary_vistas.yaml \
#     --weights /data/shared/adv-patch-bench/yolov5/runs/train/exp2/weights/best.pt \
#     --exist-ok \
#     --workers 8 \
#     --task train \
#     --save-exp-metrics \
#     --plot-octagons \
#     --obj-size 128 \
#     --metrics-confidence-threshold 0.359
    
# CUDA_VISIBLE_DEVICES=1 python -u val_attack_synthetic.py \
#     --imgsz 1280 \
#     --padded_imgsz 992,1312 \
#     --batch-size 8 \
#     --data mapillary_vistas.yaml \
#     --weights /data/shared/adv-patch-bench/yolov5/runs/train/exp2/weights/best.pt \
#     --exist-ok \
#     --workers 8 \
#     --task train \
#     --save-exp-metrics \
#     --plot-octagons \
#     --obj-size 128 \
#     --metrics-confidence-threshold 0.359 \
#     --apply-patch \
#     --load-patch ./runs/val/exp4/stop_sign_synthetic_generated.pkl \
#     --patch-loc 87 47

# CUDA_VISIBLE_DEVICES=1 python -u val_attack_synthetic.py \
#     --imgsz 1280 \
#     --padded_imgsz 992,1312 \
#     --batch-size 8 \
#     --data mapillary_vistas.yaml \
#     --weights /data/shared/adv-patch-bench/yolov5/runs/train/exp2/weights/best.pt \
#     --exist-ok \
#     --workers 8 \
#     --task train \
#     --save-exp-metrics \
#     --plot-octagons \
#     --obj-size 128 \
#     --metrics-confidence-threshold 0.359 \
#     --apply-patch \
#     --load-patch ./runs/val/exp2/stop_sign_synthetic_generated.pkl \
#     --patch-loc 87 47
    
# CUDA_VISIBLE_DEVICES=1 python -u val_attack_synthetic.py \
#     --imgsz 1280 \
#     --padded_imgsz 992,1312 \
#     --batch-size 8 \
#     --data mapillary_vistas.yaml \
#     --weights /data/shared/adv-patch-bench/yolov5/runs/train/exp2/weights/best.pt \
#     --exist-ok \
#     --workers 8 \
#     --task train \
#     --save-exp-metrics \
#     --plot-octagons \
#     --obj-size 128 \
#     --metrics-confidence-threshold 0.359 \
#     --apply-patch \
#     --load-patch ./runs/val/exp3/stop_sign_synthetic_generated.pkl \
#     --patch-loc 87 47

# CUDA_VISIBLE_DEVICES=1 python -u val_attack_synthetic.py \
#     --imgsz 1280 \
#     --padded_imgsz 992,1312 \
#     --batch-size 8 \
#     --data mapillary_vistas.yaml \
#     --weights /data/shared/adv-patch-bench/yolov5/runs/train/exp2/weights/best.pt \
#     --exist-ok \
#     --workers 8 \
#     --task train \
#     --save-exp-metrics \
#     --plot-octagons \
#     --obj-size 128 \
#     --metrics-confidence-threshold 0.359 \
#     --apply-patch \
#     --load-patch ./runs/val/exp4/stop_sign_synthetic_generated.pkl \
#     --patch-loc 87 47






# CUDA_VISIBLE_DEVICES=1 python -u val_attack_synthetic.py \
#     --imgsz 1280 \
#     --padded_imgsz 992,1312 \
#     --batch-size 8 \
#     --data mapillary_vistas.yaml \
#     --weights /data/shared/adv-patch-bench/yolov5/runs/train/exp2/weights/best.pt \
#     --exist-ok \
#     --workers 8 \
#     --task train \
#     --save-exp-metrics \
#     --plot-octagons \
#     --obj-size 128 \
#     --metrics-confidence-threshold 0.359 \
#     --apply-patch \
#     --load-patch ./runs/val/exp/stop_sign_synthetic_generated.pkl \
#     --patch-loc 87 47 \
#     --no-transform

# CUDA_VISIBLE_DEVICES=1 python -u val_attack_synthetic.py \
#     --imgsz 1280 \
#     --padded_imgsz 992,1312 \
#     --batch-size 8 \
#     --data mapillary_vistas.yaml \
#     --weights /data/shared/adv-patch-bench/yolov5/runs/train/exp2/weights/best.pt \
#     --exist-ok \
#     --workers 8 \
#     --task train \
#     --save-exp-metrics \
#     --plot-octagons \
#     --obj-size 128 \
#     --metrics-confidence-threshold 0.359 \
#     --apply-patch \
#     --load-patch ./runs/val/exp2/stop_sign_synthetic_generated.pkl \
#     --patch-loc 87 47 \
#     --no-transform
    
# CUDA_VISIBLE_DEVICES=1 python -u val_attack_synthetic.py \
#     --imgsz 1280 \
#     --padded_imgsz 992,1312 \
#     --batch-size 8 \
#     --data mapillary_vistas.yaml \
#     --weights /data/shared/adv-patch-bench/yolov5/runs/train/exp2/weights/best.pt \
#     --exist-ok \
#     --workers 8 \
#     --task train \
#     --save-exp-metrics \
#     --plot-octagons \
#     --obj-size 128 \
#     --metrics-confidence-threshold 0.359 \
#     --apply-patch \
#     --load-patch ./runs/val/exp3/stop_sign_synthetic_generated.pkl \
#     --patch-loc 87 47 \
#     --no-transform

# CUDA_VISIBLE_DEVICES=1 python -u val_attack_synthetic.py \
#     --imgsz 1280 \
#     --padded_imgsz 992,1312 \
#     --batch-size 8 \
#     --data mapillary_vistas.yaml \
#     --weights /data/shared/adv-patch-bench/yolov5/runs/train/exp2/weights/best.pt \
#     --exist-ok \
#     --workers 8 \
#     --task train \
#     --save-exp-metrics \
#     --plot-octagons \
#     --obj-size 128 \
#     --metrics-confidence-threshold 0.359 \
#     --apply-patch \
#     --load-patch ./runs/val/exp4/stop_sign_synthetic_generated.pkl \
#     --patch-loc 87 47 \
#     --no-transform















=======
>>>>>>> f28586b5
# CUDA_VISIBLE_DEVICES=1 python -u val_attack_synthetic.py \
#     --imgsz 1280 \
#     --padded_imgsz 736,1312 \
#     --batch-size 8 \
#     --data mapillary_vistas.yaml \
#     --weights /data/shared/adv-patch-bench/yolov5/runs/train/exp2/weights/best.pt \
#     --exist-ok \
#     --workers 8 \
#     --task train \
#     --save-exp-metrics \
#     --plot-octagons \
#     --obj-size 128 \
#     --metrics-confidence-threshold 0.359 \
#     --apply-patch \
#     --load-patch ./runs/val/exp28/stop_sign_synthetic_generated_v2.pkl \
#     --synthetic \
#     --patch-loc 87 47

# CUDA_VISIBLE_DEVICES=1 python -u val_attack_synthetic.py \
#     --imgsz 1280 \
#     --padded_imgsz 736,1312 \
#     --batch-size 8 \
#     --data mapillary_vistas.yaml \
#     --weights /data/shared/adv-patch-bench/yolov5/runs/train/exp2/weights/best.pt \
#     --exist-ok \
#     --workers 8 \
#     --task train \
#     --save-exp-metrics \
#     --plot-octagons \
#     --obj-size 128 \
#     --metrics-confidence-threshold 0.359 \
#     --apply-patch \
#     --load-patch ./runs/val/exp29/stop_sign_synthetic_generated_v2.pkl \
#     --synthetic \
#     --patch-loc 87 47<|MERGE_RESOLUTION|>--- conflicted
+++ resolved
@@ -1,32 +1,3 @@
-CUDA_VISIBLE_DEVICES=1 python -u generate_adv_patch.py \
-    --seed 0 \
-    --data mapillary_vistas.yaml \
-    --weights /data/shared/adv-patch-bench/yolov5/runs/train/exp2/weights/best.pt \
-    --patch-name stop_sign_synthetic_generated \
-    --csv-path mapillary_vistas_final_merged.csv \
-    --imgsz 1280 \
-    --obj-class 14 \
-    --obj-size 128 \
-    --obj-path attack_assets/octagon-915.0.png \
-    --num-bg 20 \
-    --bg-dir /data/shared/mtsd_v2_fully_annotated/train \
-    --save-images \
-    --generate-patch transform
-
-CUDA_VISIBLE_DEVICES=1 python -u val_attack_synthetic.py \
-    --imgsz 1280 \
-    --padded_imgsz 992,1312 \
-    --batch-size 8 \
-    --data mapillary_vistas.yaml \
-    --weights /data/shared/adv-patch-bench/yolov5/runs/train/exp2/weights/best.pt \
-    --exist-ok \
-    --workers 8 \
-    --task train \
-    --save-exp-metrics \
-    --plot-octagons \
-    --obj-size 128 \
-    --metrics-confidence-threshold 0.359
-    
 CUDA_VISIBLE_DEVICES=1 python -u val_attack_synthetic.py \
     --imgsz 1280 \
     --padded_imgsz 992,1312 \
@@ -42,24 +13,71 @@
     --metrics-confidence-threshold 0.359 \
     --apply-patch \
     --load-patch ./runs/val/exp/stop_sign_synthetic_generated.pkl \
-    --patch-loc 87 47 
+    --img-txt-path ./runs/successful_attack_filenames.txt \
+    --run-only-img-txt
     
-CUDA_VISIBLE_DEVICES=1 python -u val_attack_synthetic.py \
-    --imgsz 1280 \
-    --padded_imgsz 992,1312 \
-    --batch-size 8 \
-    --data mapillary_vistas.yaml \
-    --weights /data/shared/adv-patch-bench/yolov5/runs/train/exp2/weights/best.pt \
-    --exist-ok \
-    --workers 8 \
-    --task train \
-    --save-exp-metrics \
-    --plot-octagons \
-    --obj-size 128 \
-    --metrics-confidence-threshold 0.359 \
-    --apply-patch \
-    --load-patch ./runs/val/exp2/stop_sign_synthetic_generated.pkl \
-    --patch-loc 87 47 
+# CUDA_VISIBLE_DEVICES=1 python -u generate_adv_patch.py \
+#     --seed 0 \
+#     --data mapillary_vistas.yaml \
+#     --weights /data/shared/adv-patch-bench/yolov5/runs/train/exp2/weights/best.pt \
+#     --patch-name stop_sign_synthetic_generated \
+#     --csv-path mapillary_vistas_final_merged.csv \
+#     --imgsz 1280 \
+#     --obj-class 14 \
+#     --obj-size 128 \
+#     --obj-path attack_assets/octagon-915.0.png \
+#     --num-bg 20 \
+#     --bg-dir /data/shared/mtsd_v2_fully_annotated/train \
+#     --save-images \
+#     --generate-patch real
+
+# CUDA_VISIBLE_DEVICES=1 python -u val_attack_synthetic.py \
+#     --imgsz 1280 \
+#     --padded_imgsz 992,1312 \
+#     --batch-size 8 \
+#     --data mapillary_vistas.yaml \
+#     --weights /data/shared/adv-patch-bench/yolov5/runs/train/exp2/weights/best.pt \
+#     --exist-ok \
+#     --workers 8 \
+#     --task train \
+#     --save-exp-metrics \
+#     --plot-octagons \
+#     --obj-size 128 \
+#     --metrics-confidence-threshold 0.359
+    
+# CUDA_VISIBLE_DEVICES=1 python -u val_attack_synthetic.py \
+#     --imgsz 1280 \
+#     --padded_imgsz 992,1312 \
+#     --batch-size 8 \
+#     --data mapillary_vistas.yaml \
+#     --weights /data/shared/adv-patch-bench/yolov5/runs/train/exp2/weights/best.pt \
+#     --exist-ok \
+#     --workers 8 \
+#     --task train \
+#     --save-exp-metrics \
+#     --plot-octagons \
+#     --obj-size 128 \
+#     --metrics-confidence-threshold 0.359 \
+#     --apply-patch \
+#     --load-patch ./runs/val/exp/stop_sign_synthetic_generated.pkl \
+#     --patch-loc 87 47 
+    
+# CUDA_VISIBLE_DEVICES=1 python -u val_attack_synthetic.py \
+#     --imgsz 1280 \
+#     --padded_imgsz 992,1312 \
+#     --batch-size 8 \
+#     --data mapillary_vistas.yaml \
+#     --weights /data/shared/adv-patch-bench/yolov5/runs/train/exp2/weights/best.pt \
+#     --exist-ok \
+#     --workers 8 \
+#     --task train \
+#     --save-exp-metrics \
+#     --plot-octagons \
+#     --obj-size 128 \
+#     --metrics-confidence-threshold 0.359 \
+#     --apply-patch \
+#     --load-patch ./runs/val/exp2/stop_sign_synthetic_generated.pkl \
+#     --patch-loc 87 47 
 
 
 # CUDA_VISIBLE_DEVICES=1 python -u val_attack_synthetic.py \
@@ -140,298 +158,6 @@
 #     --generate-patch synthetic \
 #     --relighting
 
-<<<<<<< HEAD
-# # generate patch on synthetic signs with rescaling and relighting
-# CUDA_VISIBLE_DEVICES=0 python -u generate_adv_patch.py \
-#     --seed 0 \
-#     --data mapillary_vistas.yaml \
-#     --weights /data/shared/adv-patch-bench/yolov5/runs/train/exp2/weights/best.pt \
-#     --patch-name stop_sign_synthetic_generated \
-#     --imgsz 1280 \
-#     --obj-class 14 \
-#     --obj-size 128 \
-#     --obj-path attack_assets/octagon-915.0.png \
-#     --num-bg 50 \
-#     --bg-dir /data/shared/mtsd_v2_fully_annotated/train \
-#     --save-images \
-#     --generate-patch synthetic \
-#     --rescaling \
-#     --relighting
-
-
-
-
-    
-
-# CUDA_VISIBLE_DEVICES=1 python -u val_attack_synthetic.py \
-#     --imgsz 1280 \
-#     --padded_imgsz 992,1312 \
-#     --batch-size 8 \
-#     --data mapillary_vistas.yaml \
-#     --weights /data/shared/adv-patch-bench/yolov5/runs/train/exp2/weights/best.pt \
-#     --exist-ok \
-#     --workers 8 \
-#     --task train \
-#     --save-exp-metrics \
-#     --plot-octagons \
-#     --obj-size 128 \
-#     --metrics-confidence-threshold 0.359 \
-#     --synthetic
-    
-# CUDA_VISIBLE_DEVICES=1 python -u val_attack_synthetic.py \
-#     --imgsz 1280 \
-#     --padded_imgsz 992,1312 \
-#     --batch-size 8 \
-#     --data mapillary_vistas.yaml \
-#     --weights /data/shared/adv-patch-bench/yolov5/runs/train/exp2/weights/best.pt \
-#     --exist-ok \
-#     --workers 8 \
-#     --task train \
-#     --save-exp-metrics \
-#     --plot-octagons \
-#     --obj-size 128 \
-#     --metrics-confidence-threshold 0.359 \
-#     --apply-patch \
-#     --synthetic \
-#     --load-patch ./runs/val/exp/stop_sign_synthetic_generated.pkl \
-#     --patch-loc 87 47
-
-# CUDA_VISIBLE_DEVICES=1 python -u val_attack_synthetic.py \
-#     --imgsz 1280 \
-#     --padded_imgsz 992,1312 \
-#     --batch-size 8 \
-#     --data mapillary_vistas.yaml \
-#     --weights /data/shared/adv-patch-bench/yolov5/runs/train/exp2/weights/best.pt \
-#     --exist-ok \
-#     --workers 8 \
-#     --task train \
-#     --save-exp-metrics \
-#     --plot-octagons \
-#     --obj-size 128 \
-#     --metrics-confidence-threshold 0.359 \
-#     --apply-patch \
-#     --synthetic \
-#     --load-patch ./runs/val/exp2/stop_sign_synthetic_generated.pkl \
-#     --patch-loc 87 47
-    
-# CUDA_VISIBLE_DEVICES=1 python -u val_attack_synthetic.py \
-#     --imgsz 1280 \
-#     --padded_imgsz 992,1312 \
-#     --batch-size 8 \
-#     --data mapillary_vistas.yaml \
-#     --weights /data/shared/adv-patch-bench/yolov5/runs/train/exp2/weights/best.pt \
-#     --exist-ok \
-#     --workers 8 \
-#     --task train \
-#     --save-exp-metrics \
-#     --plot-octagons \
-#     --obj-size 128 \
-#     --metrics-confidence-threshold 0.359 \
-#     --apply-patch \
-#     --synthetic \
-#     --load-patch ./runs/val/exp3/stop_sign_synthetic_generated.pkl \
-#     --patch-loc 87 47
-
-# CUDA_VISIBLE_DEVICES=1 python -u val_attack_synthetic.py \
-#     --imgsz 1280 \
-#     --padded_imgsz 992,1312 \
-#     --batch-size 8 \
-#     --data mapillary_vistas.yaml \
-#     --weights /data/shared/adv-patch-bench/yolov5/runs/train/exp2/weights/best.pt \
-#     --exist-ok \
-#     --workers 8 \
-#     --task train \
-#     --save-exp-metrics \
-#     --plot-octagons \
-#     --obj-size 128 \
-#     --metrics-confidence-threshold 0.359 \
-#     --apply-patch \
-#     --synthetic \
-#     --load-patch ./runs/val/exp4/stop_sign_synthetic_generated.pkl \
-#     --patch-loc 87 47
-
-
-
-
-
-
-
-
-# CUDA_VISIBLE_DEVICES=1 python -u val_attack_synthetic.py \
-#     --imgsz 1280 \
-#     --padded_imgsz 992,1312 \
-#     --batch-size 8 \
-#     --data mapillary_vistas.yaml \
-#     --weights /data/shared/adv-patch-bench/yolov5/runs/train/exp2/weights/best.pt \
-#     --exist-ok \
-#     --workers 8 \
-#     --task train \
-#     --save-exp-metrics \
-#     --plot-octagons \
-#     --obj-size 128 \
-#     --metrics-confidence-threshold 0.359
-    
-# CUDA_VISIBLE_DEVICES=1 python -u val_attack_synthetic.py \
-#     --imgsz 1280 \
-#     --padded_imgsz 992,1312 \
-#     --batch-size 8 \
-#     --data mapillary_vistas.yaml \
-#     --weights /data/shared/adv-patch-bench/yolov5/runs/train/exp2/weights/best.pt \
-#     --exist-ok \
-#     --workers 8 \
-#     --task train \
-#     --save-exp-metrics \
-#     --plot-octagons \
-#     --obj-size 128 \
-#     --metrics-confidence-threshold 0.359 \
-#     --apply-patch \
-#     --load-patch ./runs/val/exp4/stop_sign_synthetic_generated.pkl \
-#     --patch-loc 87 47
-
-# CUDA_VISIBLE_DEVICES=1 python -u val_attack_synthetic.py \
-#     --imgsz 1280 \
-#     --padded_imgsz 992,1312 \
-#     --batch-size 8 \
-#     --data mapillary_vistas.yaml \
-#     --weights /data/shared/adv-patch-bench/yolov5/runs/train/exp2/weights/best.pt \
-#     --exist-ok \
-#     --workers 8 \
-#     --task train \
-#     --save-exp-metrics \
-#     --plot-octagons \
-#     --obj-size 128 \
-#     --metrics-confidence-threshold 0.359 \
-#     --apply-patch \
-#     --load-patch ./runs/val/exp2/stop_sign_synthetic_generated.pkl \
-#     --patch-loc 87 47
-    
-# CUDA_VISIBLE_DEVICES=1 python -u val_attack_synthetic.py \
-#     --imgsz 1280 \
-#     --padded_imgsz 992,1312 \
-#     --batch-size 8 \
-#     --data mapillary_vistas.yaml \
-#     --weights /data/shared/adv-patch-bench/yolov5/runs/train/exp2/weights/best.pt \
-#     --exist-ok \
-#     --workers 8 \
-#     --task train \
-#     --save-exp-metrics \
-#     --plot-octagons \
-#     --obj-size 128 \
-#     --metrics-confidence-threshold 0.359 \
-#     --apply-patch \
-#     --load-patch ./runs/val/exp3/stop_sign_synthetic_generated.pkl \
-#     --patch-loc 87 47
-
-# CUDA_VISIBLE_DEVICES=1 python -u val_attack_synthetic.py \
-#     --imgsz 1280 \
-#     --padded_imgsz 992,1312 \
-#     --batch-size 8 \
-#     --data mapillary_vistas.yaml \
-#     --weights /data/shared/adv-patch-bench/yolov5/runs/train/exp2/weights/best.pt \
-#     --exist-ok \
-#     --workers 8 \
-#     --task train \
-#     --save-exp-metrics \
-#     --plot-octagons \
-#     --obj-size 128 \
-#     --metrics-confidence-threshold 0.359 \
-#     --apply-patch \
-#     --load-patch ./runs/val/exp4/stop_sign_synthetic_generated.pkl \
-#     --patch-loc 87 47
-
-
-
-
-
-
-# CUDA_VISIBLE_DEVICES=1 python -u val_attack_synthetic.py \
-#     --imgsz 1280 \
-#     --padded_imgsz 992,1312 \
-#     --batch-size 8 \
-#     --data mapillary_vistas.yaml \
-#     --weights /data/shared/adv-patch-bench/yolov5/runs/train/exp2/weights/best.pt \
-#     --exist-ok \
-#     --workers 8 \
-#     --task train \
-#     --save-exp-metrics \
-#     --plot-octagons \
-#     --obj-size 128 \
-#     --metrics-confidence-threshold 0.359 \
-#     --apply-patch \
-#     --load-patch ./runs/val/exp/stop_sign_synthetic_generated.pkl \
-#     --patch-loc 87 47 \
-#     --no-transform
-
-# CUDA_VISIBLE_DEVICES=1 python -u val_attack_synthetic.py \
-#     --imgsz 1280 \
-#     --padded_imgsz 992,1312 \
-#     --batch-size 8 \
-#     --data mapillary_vistas.yaml \
-#     --weights /data/shared/adv-patch-bench/yolov5/runs/train/exp2/weights/best.pt \
-#     --exist-ok \
-#     --workers 8 \
-#     --task train \
-#     --save-exp-metrics \
-#     --plot-octagons \
-#     --obj-size 128 \
-#     --metrics-confidence-threshold 0.359 \
-#     --apply-patch \
-#     --load-patch ./runs/val/exp2/stop_sign_synthetic_generated.pkl \
-#     --patch-loc 87 47 \
-#     --no-transform
-    
-# CUDA_VISIBLE_DEVICES=1 python -u val_attack_synthetic.py \
-#     --imgsz 1280 \
-#     --padded_imgsz 992,1312 \
-#     --batch-size 8 \
-#     --data mapillary_vistas.yaml \
-#     --weights /data/shared/adv-patch-bench/yolov5/runs/train/exp2/weights/best.pt \
-#     --exist-ok \
-#     --workers 8 \
-#     --task train \
-#     --save-exp-metrics \
-#     --plot-octagons \
-#     --obj-size 128 \
-#     --metrics-confidence-threshold 0.359 \
-#     --apply-patch \
-#     --load-patch ./runs/val/exp3/stop_sign_synthetic_generated.pkl \
-#     --patch-loc 87 47 \
-#     --no-transform
-
-# CUDA_VISIBLE_DEVICES=1 python -u val_attack_synthetic.py \
-#     --imgsz 1280 \
-#     --padded_imgsz 992,1312 \
-#     --batch-size 8 \
-#     --data mapillary_vistas.yaml \
-#     --weights /data/shared/adv-patch-bench/yolov5/runs/train/exp2/weights/best.pt \
-#     --exist-ok \
-#     --workers 8 \
-#     --task train \
-#     --save-exp-metrics \
-#     --plot-octagons \
-#     --obj-size 128 \
-#     --metrics-confidence-threshold 0.359 \
-#     --apply-patch \
-#     --load-patch ./runs/val/exp4/stop_sign_synthetic_generated.pkl \
-#     --patch-loc 87 47 \
-#     --no-transform
-
-
-
-
-
-
-
-
-
-
-
-
-
-
-
-=======
->>>>>>> f28586b5
 # CUDA_VISIBLE_DEVICES=1 python -u val_attack_synthetic.py \
 #     --imgsz 1280 \
 #     --padded_imgsz 736,1312 \
