--- conflicted
+++ resolved
@@ -30,23 +30,53 @@
 # --save-exp-metrics \
 # --apply-patch
 
-<<<<<<< HEAD
-# CUDA_VISIBLE_DEVICES=1 python -u generate_adv_patch.py \
+CUDA_VISIBLE_DEVICES=1 python -u generate_adv_patch.py \
+    --seed 0 \
+    --data mapillary_vistas.yaml \
+    --weights /data/shared/adv-patch-bench/yolov5/runs/train/exp2/weights/best.pt \
+    --patch-name stop_sign_transform \
+    --imgsz 1280 \
+    --padded_imgsz 736,1312 \
+    --obj-class 14 \
+    --obj-size 128 \
+    --obj-path attack_assets/octagon-915.0.png \
+    --num-bg 50 \
+    --bg-dir /data/shared/mtsd_v2_fully_annotated/train \
+    --csv-path mapillary_vistas_final_merged.csv \
+    --save-images \
+    --generate-patch synthetic
+    # --generate-patch transform
+
+# CUDA_VISIBLE_DEVICES=0 python -u generate_adv_patch.py \
 #     --seed 0 \
 #     --data mapillary_vistas.yaml \
 #     --weights /data/shared/adv-patch-bench/yolov5/runs/train/exp2/weights/best.pt \
-#     --patch-name stop_sign_transform \
+#     --patch-name stop_sign_synthetic_generated_v2 \
 #     --imgsz 1280 \
-#     --padded_imgsz 736,1312 \
 #     --obj-class 14 \
 #     --obj-size 128 \
 #     --obj-path attack_assets/octagon-915.0.png \
 #     --num-bg 50 \
 #     --bg-dir /data/shared/mtsd_v2_fully_annotated/train \
-#     --csv-path mapillary_vistas_final_merged.csv \
 #     --save-images \
-#     --generate-patch transform
-=======
+#     --generate_patch synthetic
+
+CUDA_VISIBLE_DEVICES=1 python -u val_attack_synthetic.py \
+    --imgsz 1280 \
+    --padded_imgsz 736,1312 \
+    --batch-size 8 \
+    --data mapillary_vistas.yaml \
+    --weights /data/shared/adv-patch-bench/yolov5/runs/train/exp2/weights/best.pt \
+    --exist-ok \
+    --workers 8 \
+    --task train \
+    --save-exp-metrics \
+    --plot-octagons \
+    --apply-patch \
+    --load-patch ./runs/val/exp14/stop_sign_transform.pkl \
+    --obj-size 128 \
+    --img-txt-path ./runs/val/exp14/bg_filenames.txt 
+    # --run-only-img-txt
 
 # CUDA_VISIBLE_DEVICES=0 python -u val_attack_synthetic.py \
 #     --img 1280 \
@@ -59,135 +89,10 @@
 #     --save-exp-metrics \
 #     --plot-octagons \
 #     --apply-patch \
-#     --load-patch ./runs/val/exp8/stop_sign_transform_generated_v3.pkl \
-#     --obj-size 128 \
-#     --patch-loc 29,29 \
-#     --patch-size-mm 254.17 \
-#     --targets_images _69EblZbqXUcjYKu7myKDg.jpg, 36iNN_5lKC_CrOiFjmcF9w.jpg
-
-
-
-# CUDA_VISIBLE_DEVICES=0 python -u generate_adv_patch.py \
-#     --seed 0 \
-#     --data mapillary_vistas.yaml \
-#     --weights /data/shared/adv-patch-bench/yolov5/runs/train/exp2/weights/best.pt \
-#     --patch-name stop_sign_synthetic_generated_v3 \
-#     --imgsz 1312 \
-#     --obj-class 14 \
-#     --obj-size 128 \
-#     --obj-path attack_assets/octagon-915.0.png \
-#     --num-bg 10 \
-#     --bg-dir /data/shared/mtsd_v2_fully_annotated/train \
-#     --save-images \
-#     --generate_patch synthetic
-    
-CUDA_VISIBLE_DEVICES=0 python -u generate_adv_patch.py \
-    --seed 0 \
-    --data mapillary_vistas.yaml \
-    --weights /data/shared/adv-patch-bench/yolov5/runs/train/exp2/weights/best.pt \
-    --patch-name stop_sign_synthetic_generated_v3 \
-    --imgsz 1280 \
-    --obj-class 14 \
-    --obj-size 128 \
-    --obj-path attack_assets/octagon-915.0.png \
-    --num-bg 10 \
-    --bg-dir /data/shared/mtsd_v2_fully_annotated/train \
-    --save-images \
-    --generate_patch synthetic
-
-
-
-
-
->>>>>>> a7d54192
-
-# CUDA_VISIBLE_DEVICES=0 python -u generate_adv_patch.py \
-#     --seed 0 \
-#     --data mapillary_vistas.yaml \
-#     --weights /data/shared/adv-patch-bench/yolov5/runs/train/exp2/weights/best.pt \
-#     --patch-name stop_sign_transform_generated_v3 \
-#     --imgsz 1280 \
-#     --obj-class 14 \
-#     --obj-size 128 \
-#     --obj-path attack_assets/octagon-915.0.png \
-#     --num-bg 50 \
-#     --bg-dir /data/shared/mtsd_v2_fully_annotated/train \
-#     --save-images \
-#     --generate_patch transform
-
-# CUDA_VISIBLE_DEVICES=0 python -u generate_adv_patch.py \
-#     --seed 0 \
-#     --data mapillary_vistas.yaml \
-#     --weights /data/shared/adv-patch-bench/yolov5/runs/train/exp2/weights/best.pt \
-#     --patch-name stop_sign_synthetic_generated_v3 \
-#     --imgsz 1280 \
-#     --obj-class 14 \
-#     --obj-size 128 \
-#     --obj-path attack_assets/octagon-915.0.png \
-#     --num-bg 50 \
-#     --bg-dir /data/shared/mtsd_v2_fully_annotated/train \
-#     --save-images \
-#     --generate_patch synthetic
-
-<<<<<<< HEAD
-CUDA_VISIBLE_DEVICES=1 python -u val_attack_synthetic.py \
-    --imgsz 1280 \
-    --padded_imgsz 736,1312 \
-    --batch-size 8 \
-    --data mapillary_vistas.yaml \
-    --weights /data/shared/adv-patch-bench/yolov5/runs/train/exp2/weights/best.pt \
-    --exist-ok \
-    --workers 8 \
-    --task train \
-    --save-exp-metrics \
-    --plot-octagons \
-    --apply-patch \
-    --load-patch ./runs/val/exp12/stop_sign_transform.pkl \
-    --obj-size 128 \
-    --img-txt-path ./runs/val/exp12/bg_filenames.txt
-    # --run-only-img-txt
-=======
-# CUDA_VISIBLE_DEVICES=0 python -u val_attack_synthetic.py \
-#     --img 1280 \
-#     --batch-size 8 \
-#     --data mapillary_vistas.yaml \
-#     --weights /data/shared/adv-patch-bench/yolov5/runs/train/exp2/weights/best.pt \
-#     --exist-ok \
-#     --workers 8 \
-#     --task train \
-#     --save-exp-metrics \
-#     --plot-octagons \
-#     --apply-patch \
-#     --load-patch ./runs/val/exp9/stop_sign_transform_generated_v3.pkl \
+#     --load-patch ./runs/val/exp5/stop_sign_synthetic_generated_v2.pkl \
 #     --obj-size 128 \
 #     --patch-loc 29,29 \
 #     --patch-size-mm 254.17 
->>>>>>> a7d54192
-
-# CUDA_VISIBLE_DEVICES=0 python -u val_attack_synthetic.py \
-#     --img 1280 \
-#     --batch-size 8 \
-#     --data mapillary_vistas.yaml \
-#     --weights /data/shared/adv-patch-bench/yolov5/runs/train/exp2/weights/best.pt \
-#     --exist-ok \
-#     --workers 8 \
-#     --task train \
-#     --save-exp-metrics \
-#     --plot-octagons \
-#     --apply-patch \
-#     --load-patch ./runs/val/exp10/stop_sign_synthetic_generated_v3.pkl \
-#     --obj-size 128 \
-#     --patch-loc 29,29 \
-#     --patch-size-mm 254.17 
-
-
-
-
-
-
-
-
-
 
 # CUDA_VISIBLE_DEVICES=0 python -u val_attack_synthetic.py \
 #     --img 1280 \
