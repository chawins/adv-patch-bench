--- conflicted
+++ resolved
@@ -95,7 +95,7 @@
         'rp2_min_conf': 0.25,
         'rp2_augment_real': True,
         'input_size': img_size,
-        'attack_mode': ''
+        'attack_mode': 'pgd'
     }
     # TODO: Allow data parallel?
     attack = RP2AttackModule(attack_config, model, None, None, None,
@@ -160,16 +160,6 @@
                         continue
                     # Pad to make sure all images are of same size
                     img = im[image_i]
-<<<<<<< HEAD
-
-                    assert img_size[0] >= img.size(1) and img_size[1] >= img.size(2)
-                    add_h_pad = (img_size[0] - img.size(1)) // 2
-                    add_w_pad = (img_size[1] - img.size(2)) // 2
-                    pad = (add_w_pad, add_w_pad, add_h_pad, add_h_pad)
-                    img = F.pad(img, pad, value=114)
-                    w_pad += add_w_pad
-                    h_pad += add_h_pad
-=======
                     # TODO: no longer need to pad since we fix the size
                     # assert img_size[0] >= img.size(1) and img_size[1] >= img.size(2)
                     # add_h_pad = (img_size[0] - img.size(1)) // 2
@@ -178,7 +168,6 @@
                     # img = F.pad(img, pad, value=114)
                     # w_pad += add_w_pad
                     # h_pad += add_h_pad
->>>>>>> f28586b5
                     data = [shape, predicted_class, row, h0, w0, h_ratio, w_ratio, w_pad, h_pad]
                     attack_images.append([img, data, str(filename)])
                     break   # This prevents duplicating the background
