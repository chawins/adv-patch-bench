--- conflicted
+++ resolved
@@ -60,7 +60,7 @@
                        bg_dir='./', num_bg=16, save_images=False, save_dir='./',
                        generate_patch='synthetic', rescaling=False,
                        csv_path='mapillary.csv', dataloader=None,
-                       attack_config_path=None):
+                       attack_config_path=None, **kwargs):
     """Generate adversarial patch
 
     Args:
@@ -210,21 +210,16 @@
     exist_ok=True,  # existing project/name ok, do not increment
     project=ROOT / 'runs/val',  # save to project/name
     name='exp',  # save to project/name
-    save_txt=False,  # save results to *.txt
+    # save_txt=False,  # save results to *.txt
     obj_class=0,
     obj_size=-1,
     syn_obj_path='',
-    bg_dir='./',
-    num_bg=16,
-    save_images=False,
-    patch_name='adv_patch',
     seed=0,
-    generate_patch='synthetic',
-    rescaling=False,
-    csv_path='',
+    attack_type='synthetic',
+    # rescaling=False,
     data=None,
-    attack_config_path=None,
     task='test',
+    **kwargs,
 ):
     cudnn.benchmark = True
     torch.manual_seed(seed)
@@ -235,9 +230,11 @@
 
     # Directories
     save_dir = increment_path(Path(project) / name, exist_ok=exist_ok)  # increment run
-    (save_dir / 'labels' if save_txt else save_dir).mkdir(parents=True, exist_ok=True)  # make dir
-
-    # Load model (YOLOv5)
+    # (save_dir / 'labels' if save_txt else save_dir).mkdir(parents=True, exist_ok=True)  # make dir
+    save_dir = save_dir / str(obj_class)
+    os.makedirs(save_dir, exist_ok=True)
+
+    # Load model (YOLO)
     model, data = load_yolov5(weights, device, imgsz, img_size, data, dnn, half)
 
     # Configure object size
@@ -245,7 +242,6 @@
     # that we generate canonical masks (e.g., largest inscribed circle, octagon,
     # etc. in a square). Patch and patch mask are defined with respect to this
     # object tensor, and they should all have the same width and height.
-
     obj_numpy = np.array(Image.open(syn_obj_path).convert('RGBA')) / 255
     h_w_ratio = obj_numpy.shape[0] / obj_numpy.shape[1]
 
@@ -254,10 +250,11 @@
     if isinstance(obj_size, int):
         obj_size = (round(obj_size * h_w_ratio), obj_size)
 
-    patch_mask = generate_mask(syn_obj_path, obj_size, patch_size, patch_name=None, plot_mask=False)
+    patch_mask = generate_mask(syn_obj_path, obj_size, patch_size,
+                               patch_name=None, save_mask=False)
 
     dataloader = None
-    if generate_patch == 'real':
+    if attack_type == 'real':
         stride, pt = model.stride, model.pt
         dataloader = create_dataloader(data[task], imgsz, batch_size, stride,
                                        single_cls=False, pad=0.5, rect=pt, shuffle=True,
@@ -265,19 +262,17 @@
 
     adv_patch = generate_adv_patch(
         model, obj_numpy, patch_mask, device=device, img_size=img_size,
-        obj_class=obj_class, obj_size=obj_size, bg_dir=bg_dir, num_bg=num_bg,
-        save_images=save_images, save_dir=save_dir, generate_patch=generate_patch,
-        rescaling=rescaling, csv_path=csv_path, dataloader=dataloader,
-        attack_config_path=attack_config_path)
+        obj_size=obj_size, save_dir=save_dir, attack_type=attack_type,
+        dataloader=dataloader, **kwargs)
 
     # Save adv patch
-    patch_path = join(save_dir, f'{patch_name}.pkl')
+    patch_path = join(save_dir, f'adv_patch.pkl')
     print(f'Saving the generated adv patch to {patch_path}...')
     pickle.dump([adv_patch, patch_mask], open(patch_path, 'wb'))
 
     patch_metadata = {
-        'generate_patch': generate_patch,
-        'rescaling': rescaling,
+        'attack_type': attack_type,
+        # 'rescaling': rescaling,
     }
     patch_metadata_path = join(save_dir, 'patch_metadata.pkl')
     print(f'Saving the generated adv patch metadata to {patch_metadata_path}...')
@@ -285,45 +280,6 @@
 
 
 if __name__ == "__main__":
-<<<<<<< HEAD
     opt = eval_args_parser(False, root=ROOT)
-=======
-    parser = argparse.ArgumentParser()
-    parser.add_argument('--device', type=str, default='0', help='set device, e.g., "0,1,3"')
-    parser.add_argument('--data', type=str, default=ROOT / 'data/coco128.yaml', help='dataset.yaml path')
-    parser.add_argument('--task', default='train', help='train, val, test, speed or study')
-    parser.add_argument('--weights', nargs='+', type=str, default=ROOT / 'yolov5s.pt', help='model.pt path(s)')
-    parser.add_argument('--batch-size', type=int, default=32, help='batch size')
-    parser.add_argument('--imgsz', type=int, default=1280, help='inference size (width)')
-    parser.add_argument('--save-txt', action='store_true', help='save results to *.txt')
-    parser.add_argument('--project', default=ROOT / 'runs/val', help='save to project/name')
-    parser.add_argument('--name', default='exp', help='save to project/name')
-    parser.add_argument('--exist-ok', action='store_true', help='existing project/name ok, do not increment')
-    parser.add_argument('--half', action='store_true', help='use FP16 half-precision inference')
-    parser.add_argument('--dnn', action='store_true', help='use OpenCV DNN for ONNX inference')
-    # Our attack and evaluate
-    parser.add_argument('--seed', type=int, default=0, help='set random seed')
-    parser.add_argument('--padded_imgsz', type=str, default='992,1312',
-                        help='final image size including padding (height,width); comma-separated')
-    parser.add_argument('--patch-name', type=str, default='adv_patch',
-                        help='name of pickle file to save the generated patch')
-    parser.add_argument('--obj-class', type=int, default=0, help='class of object to attack')
-    parser.add_argument('--obj-size', type=int, default=-1, help='object width in pixels')
-    parser.add_argument('--patch_size', type=int, default=-1, help='object width in pixels')
-    parser.add_argument('--syn-obj-path', type=str, default='', help='path to synthetic image of the object')
-    parser.add_argument('--bg-dir', type=str, default='', help='path to background directory')
-    parser.add_argument('--num-bg', type=int, default=16, help='number of backgrounds to generate adversarial patch')
-    parser.add_argument('--save-images', action='store_true', help='save generated patch')
-    parser.add_argument('--generate-patch', type=str, default='synthetic',
-                        help=("create patch using synthetic stop signs if 'synthetic', use real signs if 'real'"))
-    parser.add_argument('--rescaling', action='store_true',
-                        help=('randomly rescale synthetic sign size during patch generations'
-                              '(use with --generate-patch synthetic)'))
-    parser.add_argument('--csv-path', type=str, default='',
-                        help=('path to csv file with the annotated transform '
-                              'data (required if --generate-patch real)'))
-    parser.add_argument('--attack-config-path', help='path to yaml file with attack configs')
-    opt = parser.parse_args()
->>>>>>> 4a82720e
     print(opt)
     main(**vars(opt))