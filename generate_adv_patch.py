"""
Generate adversarial patch
"""

import argparse
import os
import pickle
import sys
from ast import literal_eval
from os.path import join
from pathlib import Path

import numpy as np
import pandas as pd
import torch
import torch.backends.cudnn as cudnn
import torchvision
import torchvision.transforms.functional as T
import yaml
from PIL import Image
from torch.nn import DataParallel

from adv_patch_bench.attacks.rp2 import RP2AttackModule
from hparams import TS_COLOR_LABEL_DICT
from yolov5.models.common import DetectMultiBackend
from yolov5.utils.datasets import create_dataloader
from yolov5.utils.general import (LOGGER, check_dataset, check_img_size,
                                  check_yaml, colorstr, increment_path)
from yolov5.utils.torch_utils import select_device

FILE = Path(__file__).resolve()
ROOT = FILE.parents[0]  # YOLOv5 root directory
if str(ROOT) not in sys.path:
    sys.path.append(str(ROOT))  # add ROOT to PATH
ROOT = Path(os.path.relpath(ROOT, Path.cwd()))  # relative


def load_yolov5(weights, device, imgsz, img_size, data, dnn, half):
    """Set up YOLOv5 model. This can be replaced with other models."""
    model = DetectMultiBackend(weights, device=device, dnn=dnn)
    stride, pt, jit, engine = model.stride, model.pt, model.jit, model.engine
    half &= (pt or jit or engine) and device.type != 'cpu'  # half precision only supported by PyTorch on CUDA
    if pt or jit:
        model.model.half() if half else model.model.float()
    elif engine:
        batch_size = model.batch_size
    else:
        LOGGER.info(f'Forcing --batch-size 1 square inference shape(1,3,{imgsz},{imgsz}) for non-PyTorch backends')

    model.warmup(imgsz=(1, 3) + img_size, half=half)  # warmup
    data = check_yaml(data)  # check YAML
    data = check_dataset(data)
    imgsz = check_img_size(imgsz, s=stride)
    # TODO: try to get dataparallel working
    # model = DataParallel(model, device_ids=[0, 1]).to('cuda')
    return model, data


def generate_adv_patch(model, obj_numpy, patch_mask, device='cuda',
                       img_size=(992, 1312), obj_class=0, obj_size=None,
                       bg_dir='./', num_bg=16, save_images=False, save_dir='./',
                       generate_patch='synthetic', rescaling=False,
                       csv_path='mapillary.csv', dataloader=None, attack_config_path=None):
    """Generate adversarial patch

    Args:
        model ([type]): [description]
        obj_numpy (np.ndarray): Image of object in numpy with RGBA channels
        patch_mask ([type]): [description]
        device (str, optional): [description]. Defaults to 'cuda'.
        img_size (tuple, optional): [description]. Defaults to (960, 1280).
        obj_class (int, optional): [description]. Defaults to 0.
        obj_size ([type], optional): [description]. Defaults to None.
        bg_dir (str, optional): [description]. Defaults to './'.
        num_bg (int, optional): [description]. Defaults to 16.
        save_images (bool, optional): [description]. Defaults to False.
        save_dir (str, optional): [description]. Defaults to './'.

    Returns:
        [type]: [description]
    """

    # Randomly select backgrounds from `bg_dir` and resize them
    all_bgs = os.listdir(os.path.expanduser(bg_dir))
    print(f'There are {len(all_bgs)} background images in {bg_dir}.')
    idx = np.arange(len(all_bgs))
    np.random.shuffle(idx)
    bg_size = (img_size[0] - 32, img_size[1] - 32)
    backgrounds = torch.zeros((num_bg, 3) + bg_size, )
    for i, index in enumerate(idx[:num_bg]):
        bg = torchvision.io.read_image(join(bg_dir, all_bgs[index])) / 255
        backgrounds[i] = T.resize(bg, bg_size, antialias=True)

    # getting object classes names
    names = {k: v for k, v in enumerate(model.names if hasattr(model, 'names') else model.module.names)}

    print(f'=> Initializing attack...')
    with open(attack_config_path) as file:
        attack_config = yaml.load(file, Loader=yaml.FullLoader)
        attack_config['input_size'] = img_size

    # TODO: Allow data parallel?
    attack = RP2AttackModule(attack_config, model, None, None, None,
                             rescaling=rescaling, verbose=True)

    # Generate an adversarial patch
    if generate_patch == 'synthetic':
        print('=> Generating adversarial patch on synthetic signs...')
        obj_mask = torch.from_numpy(obj_numpy[:, :, -1] == 1).float().unsqueeze(0)
        obj = torch.from_numpy(obj_numpy[:, :, :-1]).float().permute(2, 0, 1)
        # Resize object to the specify size and pad obj and masks to image size
        # pad_size = [(img_size[1] - obj_size[1]) // 2, (img_size[0] - obj_size[0]) // 2]  # left/right, top/bottom
        pad_size = [(img_size[1] - obj_size[1]) // 2,
                    (img_size[0] - obj_size[0]) // 2,
                    (img_size[1] - obj_size[1]) // 2 + obj_size[1] % 2,
                    (img_size[0] - obj_size[0]) // 2 + obj_size[0] % 2]  # left, top, right, bottom
        obj = T.resize(obj, obj_size, antialias=True)
        obj = T.pad(obj, pad_size)
        obj_mask = T.resize(obj_mask, obj_size, interpolation=T.InterpolationMode.NEAREST)
        obj_mask = T.pad(obj_mask, pad_size)
        patch_mask_ = T.resize(patch_mask, obj_size, interpolation=T.InterpolationMode.NEAREST)
        patch_mask_ = T.pad(patch_mask_, pad_size)

        print(f'=> Start attacking...')
        with torch.enable_grad():
            adv_patch = attack.attack(obj.to(device),
                                      obj_mask.to(device),
                                      patch_mask_.to(device),
                                      backgrounds.to(device),
                                      obj_class=obj_class,
                                      obj_size=obj_size)

        if save_images:
            torchvision.utils.save_image(obj, join(save_dir, 'obj.png'))
            torchvision.utils.save_image(obj_mask, join(save_dir, 'obj_mask.png'))
            torchvision.utils.save_image(backgrounds, join(save_dir, 'backgrounds.png'))

    elif generate_patch == 'real':
        print('=> Generating adversarial patch on real signs...')
        df = pd.read_csv(csv_path)
        df['tgt_final'] = df['tgt_final'].apply(literal_eval)
        df = df[df['final_shape'] != 'other-0.0-0.0']

        attack_images = []
        print('=> Collecting background images...')
        for batch_i, (im, targets, paths, shapes) in enumerate(dataloader):
            for image_i, path in enumerate(paths):
                filename = path.split('/')[-1]

                img_df = df[df['filename_y'] == filename]
                if len(img_df) == 0:
                    continue
                for _, row in img_df.iterrows():
                    (h0, w0), ((h_ratio, w_ratio), (w_pad, h_pad)) = shapes[image_i]
                    predicted_class = row['final_shape']
                    shape = predicted_class.split('-')[0]

                    # Filter out images that do not have the obj_class
                    if shape != names[obj_class]:
                        continue

                    # Pad to make sure all images are of same size
                    img = im[image_i]
                    data = [predicted_class, row, h0, w0, h_ratio, w_ratio, w_pad, h_pad]
                    attack_images.append([img, data, str(filename)])
                    break   # This prevents duplicating the background

            if len(attack_images) >= num_bg:
                break

        print(f'=> {len(attack_images)} backgrounds collected.')
        attack_images = attack_images[:num_bg]

        # DEBUG: Save all the background images
        for img in attack_images:
            torchvision.utils.save_image(img[0] / 255, f'tmp/{img[2]}.png')

        # Save background filenames in txt file
        print(f'=> Saving used backgrounds in a txt file.')
        with open(join(save_dir, 'bg_filenames.txt'), 'w') as f:
            for img in attack_images:
                f.write(f'{img[2]}\n')

        print(f'=> Start attacking...')
        with torch.enable_grad():
            adv_patch = attack.transform_and_attack(attack_images,
                                                    patch_mask=patch_mask.to(device),
                                                    obj_class=obj_class)

    adv_patch = adv_patch[0].detach().cpu().float()

    if save_images:
        torchvision.utils.save_image(patch_mask, join(save_dir, 'patch_mask.png'))
        torchvision.utils.save_image(adv_patch, join(save_dir, 'adversarial_patch.png'))

    return adv_patch


def main(
    batch_size=32,  # batch size
    weights=None,  # model.pt path(s)
    imgsz=1280,  # image width
    padded_imgsz='992,1312',
    dnn=False,  # use OpenCV DNN for ONNX inference
    half=False,
    save_dir=Path(''),
    exist_ok=True,  # existing project/name ok, do not increment
    project=ROOT / 'runs/val',  # save to project/name
    name='exp',  # save to project/name
    save_txt=False,  # save results to *.txt
    obj_class=0,
    obj_size=-1,
    obj_path='',
    bg_dir='./',
    num_bg=16,
    save_images=False,
    patch_name='adv_patch',
    seed=0,
    generate_patch='synthetic',
    rescaling=False,
    csv_path='',
    data=None,
    attack_config_path=None
):

    device = 'cuda:0'
    cudnn.benchmark = True

    torch.manual_seed(seed)
    np.random.seed(seed)
    img_size = tuple([int(i) for i in padded_imgsz.split(',')])
    assert len(img_size) == 2
    device = select_device(device, batch_size=batch_size)

    # Directories
    save_dir = increment_path(Path(project) / name, exist_ok=exist_ok)  # increment run
    (save_dir / 'labels' if save_txt else save_dir).mkdir(parents=True, exist_ok=True)  # make dir

    # Load model (YOLOv5)
    model, data = load_yolov5(weights, device, imgsz, img_size, data, dnn, half)

    # Configure object size
    # NOTE: We assume that the target object fits the tensor in the same way
    # that we generate canonical masks (e.g., largest inscribed circle, octagon,
    # etc. in a square). Patch and patch mask are defined with respect to this
    # object tensor, and they should all have the same width and height.
    obj_numpy = np.array(Image.open(obj_path).convert('RGBA')) / 255
    h_w_ratio = obj_numpy.shape[0] / obj_numpy.shape[1]

    if obj_size == -1:
        obj_size = int(min(img_size) * 0.1)
    if isinstance(obj_size, int):
        obj_size = (int(obj_size * h_w_ratio), obj_size)

    print('obj size', obj_size)
    # Define patch location and size
    patch_mask = torch.zeros((1, ) + obj_size)
    # TODO: Move this to a separate script for generating patch size/location
    # Example: 10x10-inch patch in the middle of 36x36-inch sign
    mid_height = obj_size[0] // 2 + 40
    mid_width = obj_size[1] // 2
    patch_size = 10
<<<<<<< HEAD
    # mid_height = obj_size[0] // 2 + 35
    # mid_width = obj_size[1] // 2
    # patch_size = 20
=======
>>>>>>> e1d029f0
    h = int(patch_size / 36 / 2 * obj_size[0])
    w = int(patch_size / 36 / 2 * obj_size[1])
    patch_mask[:, mid_height - h:mid_height + h, mid_width - w:mid_width + w] = 1

    dataloader = None
    if generate_patch == 'real':
        task = 'train'  # Use transform-annotated images from training set
        stride, pt = model.stride, model.pt
        dataloader = create_dataloader(data[task], imgsz, batch_size, stride,
                                       single_cls=False, pad=0.5, rect=pt, shuffle=True,
                                       workers=8, prefix=colorstr(f'{task}: '))[0]

    adv_patch = generate_adv_patch(
        model, obj_numpy, patch_mask, device=device, img_size=img_size,
        obj_class=obj_class, obj_size=obj_size, bg_dir=bg_dir, num_bg=num_bg,
        save_images=save_images, save_dir=save_dir, generate_patch=generate_patch,
        rescaling=rescaling, csv_path=csv_path, dataloader=dataloader,
        attack_config_path=attack_config_path)

    # Save adv patch
    patch_path = join(save_dir, f'{patch_name}.pkl')
    print(f'Saving the generated adv patch to {patch_path}...')
    pickle.dump([adv_patch, patch_mask], open(patch_path, 'wb'))

    patch_metadata = {
        'generate_patch': generate_patch,
        'rescaling': rescaling,
    }
    patch_metadata_path = join(save_dir, 'patch_metadata.pkl')
    print(f'Saving the generated adv patch metadata to {patch_metadata_path}...')
    pickle.dump(patch_metadata, open(patch_metadata_path, 'wb'))


if __name__ == "__main__":
    parser = argparse.ArgumentParser()
    parser.add_argument('--data', type=str, default=ROOT / 'data/coco128.yaml', help='dataset.yaml path')
    parser.add_argument('--weights', nargs='+', type=str, default=ROOT / 'yolov5s.pt', help='model.pt path(s)')
    parser.add_argument('--batch-size', type=int, default=32, help='batch size')
    parser.add_argument('--imgsz', type=int, default=1280, help='inference size (width)')
    parser.add_argument('--save-txt', action='store_true', help='save results to *.txt')
    parser.add_argument('--project', default=ROOT / 'runs/val', help='save to project/name')
    parser.add_argument('--name', default='exp', help='save to project/name')
    parser.add_argument('--exist-ok', action='store_true', help='existing project/name ok, do not increment')
    parser.add_argument('--half', action='store_true', help='use FP16 half-precision inference')
    parser.add_argument('--dnn', action='store_true', help='use OpenCV DNN for ONNX inference')
    # Our attack and evaluate
    parser.add_argument('--seed', type=int, default=0, help='set random seed')
    parser.add_argument('--padded_imgsz', type=str, default='992,1312',
                        help='final image size including padding (height,width); comma-separated')
    parser.add_argument('--patch-name', type=str, default='adv_patch',
                        help='name of pickle file to save the generated patch')
    parser.add_argument('--obj-class', type=int, default=0, help='class of object to attack')
    parser.add_argument('--obj-size', type=int, default=-1, help='object width in pixels')
    parser.add_argument('--obj-path', type=str, default='', help='path to synthetic image of the object')
    parser.add_argument('--bg-dir', type=str, default='', help='path to background directory')
    parser.add_argument('--num-bg', type=int, default=16, help='number of backgrounds to generate adversarial patch')
    parser.add_argument('--save-images', action='store_true', help='save generated patch')
    parser.add_argument('--generate-patch', type=str, default='synthetic',
                        help=("create patch using synthetic stop signs if 'synthetic', use real signs if 'real'"))
    parser.add_argument('--rescaling', action='store_true',
                        help=('randomly rescale synthetic sign size during patch generations'
                              '(use with --generate-patch synthetic)'))
    parser.add_argument('--csv-path', type=str, default='',
                        help=('path to csv file with the annotated transform '
                              'data (required if --generate-patch real)'))
    parser.add_argument('--attack-config-path', help='path to yaml file with attack configs')
    opt = parser.parse_args()
    print(opt)

    main(**vars(opt))<|MERGE_RESOLUTION|>--- conflicted
+++ resolved
@@ -260,12 +260,9 @@
     mid_height = obj_size[0] // 2 + 40
     mid_width = obj_size[1] // 2
     patch_size = 10
-<<<<<<< HEAD
     # mid_height = obj_size[0] // 2 + 35
     # mid_width = obj_size[1] // 2
     # patch_size = 20
-=======
->>>>>>> e1d029f0
     h = int(patch_size / 36 / 2 * obj_size[0])
     w = int(patch_size / 36 / 2 * obj_size[1])
     patch_mask[:, mid_height - h:mid_height + h, mid_width - w:mid_width + w] = 1
