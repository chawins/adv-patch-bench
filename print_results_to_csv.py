import argparse
import pathlib
import pickle

import numpy as np
import pandas as pd

from hparams import TS_NO_COLOR_LABEL_LIST

_NUM_SIGNS_PER_CLASS = np.array(
    [7971, 636, 824, 317, 1435, 1075, 715, 544, 361, 133, 637]
)
_NUM_IOU_THRES = 10


def _compute_ap_recall(scores, matched, NP, recall_thresholds=None):
    """
    (DEPRECATED) This curve tracing method has some quirks that do not appear
    when only unique confidence thresholds are used (i.e. Scikit-learn's
    implementation), however, in order to be consistent, the COCO's method is
    reproduced.
    """

    # by default evaluate on 101 recall levels
    if recall_thresholds is None:
        recall_thresholds = np.linspace(
            0.0, 1.00, int(np.round((1.00 - 0.0) / 0.01)) + 1, endpoint=True
        )

    # sort in descending score order
    inds = np.argsort(-scores, kind="stable")

    scores = scores[inds]
    matched = matched[inds]

    tp = np.cumsum(matched)
    fp = np.cumsum(~matched)

    rc = tp / NP
    pr = tp / (tp + fp)

    # make precision monotonically decreasing
    i_pr = np.maximum.accumulate(pr[::-1])[::-1]

    rec_idx = np.searchsorted(rc, recall_thresholds, side="left")

    # get interpolated precision values at the evaluation thresholds
    i_pr = np.array([i_pr[r] if r < len(i_pr) else 0 for r in rec_idx])

    return {
        "precision": pr,
        "recall": rc,
        "AP": np.mean(i_pr),
        "interpolated precision": i_pr,
        "interpolated recall": recall_thresholds,
        "total positives": NP,
        "TP": tp[-1] if len(tp) != 0 else 0,
        "FP": fp[-1] if len(fp) != 0 else 0,
    }


BASE_PATH = "./detectron_output/"
CONF_THRES = 0.634
iou_idx = 0  # 0.5


def main(args):
    exp_type = args.exp_type
    clean_exp_name = args.clean_exp_name
    attack_exp_name = args.attack_exp_name
    clean_exp_path = pathlib.Path(BASE_PATH) / clean_exp_name
    attack_exp_path = pathlib.Path(BASE_PATH) / attack_exp_name
    exp_paths = list(clean_exp_path.iterdir())
    exp_paths.extend(list(attack_exp_path.iterdir()))

    df_rows = {}
    gt_scores = [{}, {}]
    results_all_classes = {}
    print_df_rows = {}
    tp_scores = {}
    fp_scores = {}

    # Iterate over sign classes
    for sign_path in exp_paths:

        if not sign_path.is_dir():
            continue

        # Iterate over attack_type (none, load, syn_none, syn_load, etc.)
        for setting_path in sign_path.iterdir():
            result_paths = setting_path.glob("*.pkl")

            # Iterate over result pickle files
            for result_path in result_paths:

                result_path = str(result_path)
                with open(result_path, "rb") as f:
                    results = pickle.load(f)

                if "dumped_metrics" in results["bbox"]:
                    # Skip deprecated version
                    continue
                if "obj_class" not in results:
                    continue
                if results["name"] not in (clean_exp_name, attack_exp_name):
                    continue

                # Add timestamp
                time = result_path.split("_")[-1].split(".pkl")[0]
                results["timestamp"] = time
                metrics = results["bbox"]

                # Experiment setting identifier for matching clean and attack
                obj_class = results["obj_class"]
                obj_size = results["obj_size"]
                synthetic = int(results["synthetic"])
                is_attack = int(results["attack_type"] != "none")
                scores_dict = gt_scores[is_attack]
                #if obj_size == 64:
                #    # FIXME
                #    continue
                
                if synthetic:
                    # Synthetic sign
                    if exp_type is not None and exp_type != "syn":
                        continue
                    cls_scores = {
                        obj_class: metrics["syn_scores"]
                        * metrics["syn_matches"]
                    }
                    syn_use_scale = int(results["syn_use_scale"])
                    syn_use_colorjitter = int(results["syn_use_colorjitter"])
                    base_sid = f"syn_size{obj_size}_{syn_use_scale}_{syn_use_colorjitter}_atk{int(is_attack)}"
                else:
                    # Real signs
                    if exp_type is not None and exp_type != "real":
                        continue
                    if "gtScores" not in metrics:
                        continue
                    cls_scores = metrics["gtScores"]
                    if is_attack:
                        base_sid = f"real_{results['transform_mode']}"
                        if results["no_patch_relight"]:
                            base_sid += "_nolight"
                        base_sid += "_atk1"
                    else:
                        base_sid = "real_atk0"

                if obj_class == -1:
                    obj_classes = range(len(_NUM_SIGNS_PER_CLASS))
                else:
                    obj_classes = [obj_class]

                if base_sid not in tp_scores:
                    tp_scores[base_sid] = {t: [] for t in range(10)}
                    fp_scores[base_sid] = {t: [] for t in range(10)}

                for oc in obj_classes:
                    scores = cls_scores[oc]
                    sid = f"{base_sid}_{oc:02d}"
                    if sid in scores_dict:
                        # There should only be one clean setting
                        raise ValueError(
                            f"There are multiple results under same setting "
                            f"({sid}). Check result at {result_path}."
                        )
                    # if not is_attack and synthetic:
                    #     import pdb
                    #     pdb.set_trace()
                    scores_dict[sid] = (time, scores)

                    tp = np.sum(scores[iou_idx] >= CONF_THRES)
                    tpr = tp / scores.shape[1]
                    class_name = TS_NO_COLOR_LABEL_LIST[oc]
                    metrics[f"FNR-{class_name}"] = 1 - tpr

                    print_df_rows[sid] = {
                        "id": sid,
                        "atk": is_attack,
                        "FNR": (1 - tpr) * 100,
                    }
                    if not synthetic:
                        print_df_rows[sid]["AP"] = metrics[f"AP-{class_name}"]
                        for t in range(10):
                            tp_score = results["bbox"]["scores_full"][oc][t][0]
                            tp_scores[base_sid][t].extend(tp_score)
                            fp_score = results["bbox"]["scores_full"][oc][t][1]
                            fp_scores[base_sid][t].extend(fp_score)

                # Create DF row for all classes
                all_class_sid = f"{base_sid}_all"
                print_df_rows[all_class_sid] = {
                    "id": all_class_sid,
                    "atk": is_attack,
                }
                # Weighted
                allw_class_sid = f"{base_sid}_allw"
                print_df_rows[allw_class_sid] = {
                    "id": allw_class_sid,
                    "atk": is_attack,
                }

                if not is_attack and not synthetic:
                    fnrs = np.zeros(len(_NUM_SIGNS_PER_CLASS))
                    aps = np.zeros_like(fnrs)
                    for i in range(len(_NUM_SIGNS_PER_CLASS)):
                        fnrs[i] = print_df_rows[f"{base_sid}_{i:02d}"]["FNR"]
                        aps[i] = print_df_rows[f"{base_sid}_{i:02d}"]["AP"]

                    print_df_rows[all_class_sid]["FNR"] = np.mean(fnrs)
                    print_df_rows[all_class_sid]["AP"] = np.mean(aps)
                    print_df_rows[allw_class_sid]["FNR"] = np.sum(
                        fnrs
                        * _NUM_SIGNS_PER_CLASS
                        / np.sum(_NUM_SIGNS_PER_CLASS)
                    )

                # Print result as one row in df
                df_row = {}
                for k, v in results.items():
                    if isinstance(v, (float, int, str, bool)):
                        df_row[k] = v
                for k, v in metrics.items():
                    if isinstance(v, (float, int, str, bool)):
                        df_row[k] = v
                df_rows[time] = df_row

    # FNR for clean syn
    fnrs = np.zeros(len(_NUM_SIGNS_PER_CLASS))
    sid_no_class = None
    for sid, data in print_df_rows.items():
        if "syn" in sid and "atk0" in sid and "all" not in sid:
            sid_no_class = "_".join(sid.split("_")[:-1])
            k = int(sid.split("_")[-1])
            fnrs[k] = data["FNR"]
    if sid_no_class is not None:
        print_df_rows[sid_no_class + "_all"]["FNR"] = np.mean(fnrs)
        print_df_rows[sid_no_class + "_allw"]["FNR"] = np.sum(
            fnrs * _NUM_SIGNS_PER_CLASS / np.sum(_NUM_SIGNS_PER_CLASS)
        )

    # Iterate through all attack experiments
    for sid, (time, adv_scores) in gt_scores[1].items():

        split_sid = sid.split("_")
        k = int(split_sid[-1])
        if "real" in split_sid:
            clean_sid = f"real_atk0_{split_sid[-1]}"
        else:
            clean_sid = "_".join([*split_sid[:-2], "atk0", split_sid[-1]])
        if clean_sid not in gt_scores[0]:
<<<<<<< HEAD
            #print(clean_sid)
            #print(gt_scores[0].keys())
=======
>>>>>>> 9db7c38c
            continue
        clean_scores = gt_scores[0][clean_sid][1]
        clean_detected = clean_scores[iou_idx] >= CONF_THRES
        adv_detected = adv_scores[iou_idx] >= CONF_THRES
        num_succeed = np.sum(~adv_detected & clean_detected)
        num_clean = np.sum(clean_detected)
        num_missed = np.sum(~adv_detected)
        attack_success_rate = num_succeed / (num_clean + 1e-9) * 100
        df_rows[time]["ASR"] = attack_success_rate
        print_df_rows[sid]["ASR"] = attack_success_rate

        sid_no_class = "_".join(split_sid[:-1])
        fnr = print_df_rows[sid]["FNR"]
        if "real" in sid_no_class:
            ap = print_df_rows[sid]["AP"]
        else:
            ap = -1e9

        if sid_no_class in results_all_classes:
            results_all_classes[sid_no_class]["num_succeed"] += num_succeed
            results_all_classes[sid_no_class]["num_clean"] += num_clean
            results_all_classes[sid_no_class]["num_missed"] += num_missed
            results_all_classes[sid_no_class]["num_total"] += len(adv_detected)
            results_all_classes[sid_no_class]["asr"][k] = attack_success_rate
            results_all_classes[sid_no_class]["fnr"][k] = fnr
            results_all_classes[sid_no_class]["ap"][k] = ap
        else:
            asrs = np.zeros(len(_NUM_SIGNS_PER_CLASS))
            asrs[k] = attack_success_rate
            fnrs = np.zeros_like(asrs)
            fnrs[k] = fnr
            aps = np.zeros_like(asrs)
            aps[k] = ap
            results_all_classes[sid_no_class] = {
                "num_succeed": num_succeed,
                "num_clean": num_clean,
                "num_missed": num_missed,
                "num_total": len(adv_detected),
                "asr": asrs,
                "fnr": fnrs,
                "ap": aps,
            }

    df_rows = list(df_rows.values())
    df = pd.DataFrame.from_records(df_rows)
    df = df.sort_index(axis=1)
    df.to_csv(attack_exp_path / "results.csv")

    print(attack_exp_name, clean_exp_name, CONF_THRES)
    print("All-class ASR")
    for sid in results_all_classes:

        num_succeed = results_all_classes[sid]["num_succeed"]
        num_clean = results_all_classes[sid]["num_clean"]
        num_missed = results_all_classes[sid]["num_missed"]
        total = results_all_classes[sid]["num_total"]
        asr = num_succeed / (num_clean + 1e-9) * 100

        # Average metrics over classes instead of counting all as one
        all_class_sid = f"{sid}_all"
        asrs = results_all_classes[sid]["asr"]
        fnrs = results_all_classes[sid]["fnr"]
        avg_asr = np.mean(asrs)
        print_df_rows[all_class_sid]["ASR"] = avg_asr
        avg_fnr = np.mean(fnrs)
        print_df_rows[all_class_sid]["FNR"] = avg_fnr

        # Weighted average by number of real sign distribution
        allw_class_sid = f"{sid}_allw"
        print_df_rows[allw_class_sid]["ASR"] = np.sum(
            asrs * _NUM_SIGNS_PER_CLASS / np.sum(_NUM_SIGNS_PER_CLASS)
        )
        print_df_rows[allw_class_sid]["FNR"] = np.sum(
            fnrs * _NUM_SIGNS_PER_CLASS / np.sum(_NUM_SIGNS_PER_CLASS)
        )

        if "real" in sid:
            # This is the correct (or commonly used) definition of mAP
            mAP = np.mean(results_all_classes[sid]["ap"])
            print_df_rows[all_class_sid]["AP"] = mAP

            aps = np.zeros(_NUM_IOU_THRES)
            num_dts = None
            for t in range(_NUM_IOU_THRES):
                matched_len = len(tp_scores[sid][t])
                unmatched_len = len(fp_scores[sid][t])
                if num_dts is not None:
                    assert num_dts == matched_len + unmatched_len
                num_dts = matched_len + unmatched_len
                scores = np.zeros(num_dts)
                matches = np.zeros_like(scores, dtype=bool)
                scores[:matched_len] = tp_scores[sid][t]
                scores[matched_len:] = fp_scores[sid][t]
                matches[:matched_len] = 1
                aps[t] = _compute_ap_recall(scores, matches, total)["AP"]

            print_df_rows[allw_class_sid]["AP"] = np.mean(aps) * 100

        print(
            f"{sid}: combined {asr:.2f} ({num_succeed}/{num_clean}), "
            f"average {avg_asr:.2f}, total {total}"
        )

    for sid in tp_scores:
        if "real" in sid and "atk0" in sid:
            aps = np.zeros(_NUM_IOU_THRES)
            num_dts = None
            for t in range(_NUM_IOU_THRES):
                matched_len = len(tp_scores[sid][t])
                unmatched_len = len(fp_scores[sid][t])
                if num_dts is not None:
                    assert num_dts == matched_len + unmatched_len
                num_dts = matched_len + unmatched_len
                scores = np.zeros(num_dts)
                matches = np.zeros_like(scores, dtype=bool)
                scores[:matched_len] = tp_scores[sid][t]
                scores[matched_len:] = fp_scores[sid][t]
                matches[:matched_len] = 1
                aps[t] = _compute_ap_recall(scores, matches, total)["AP"]
            print_df_rows[sid + "_allw"]["AP"] = np.mean(aps) * 100

    print_df_rows = list(print_df_rows.values())
    df = pd.DataFrame.from_records(print_df_rows)
    df = df.sort_values(["id", "atk"])
    df = df.drop(columns=["atk"])
    df = df.reindex(columns=["id", "FNR", "ASR", "AP"])
    print(df.to_csv(float_format="%0.2f", index=False))


if __name__ == "__main__":
    parser = argparse.ArgumentParser()
    parser.add_argument("clean_exp_name", type=str, help="clean_exp_name")
    parser.add_argument("attack_exp_name", type=str, help="attack_exp_name")
    parser.add_argument(
        "--exp_type",
        type=str,
        default=None,
        required=False,
        help="real or syn (default is both)",
    )
    args = parser.parse_args()
    main(args)<|MERGE_RESOLUTION|>--- conflicted
+++ resolved
@@ -249,11 +249,6 @@
         else:
             clean_sid = "_".join([*split_sid[:-2], "atk0", split_sid[-1]])
         if clean_sid not in gt_scores[0]:
-<<<<<<< HEAD
-            #print(clean_sid)
-            #print(gt_scores[0].keys())
-=======
->>>>>>> 9db7c38c
             continue
         clean_scores = gt_scores[0][clean_sid][1]
         clean_detected = clean_scores[iou_idx] >= CONF_THRES
