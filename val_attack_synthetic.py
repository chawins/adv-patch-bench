--- conflicted
+++ resolved
@@ -307,7 +307,6 @@
 
     # Initialize attack
     if args.per_sign_attack:
-<<<<<<< HEAD
         try:
             with open(attack_config_path) as file:
                 attack_config = yaml.load(file, Loader=yaml.FullLoader)
@@ -318,16 +317,6 @@
         except:
             raise Exception('Config file not provided for targeted attacks')
     
-=======
-        # Loading attack parameters from config file
-        with open(attack_config_path) as file:
-            attack_config = yaml.load(file, Loader=yaml.FullLoader)
-            attack_config['input_size'] = img_size
-    else:
-        raise FileNotFoundError('Config file not provided for targeted attacks')
-    attack = RP2AttackModule(attack_config, model, None, None, None,
-                             rescaling=False, relighting=False, verbose=verbose)
->>>>>>> f5317d72
 
     
     # ======================================================================= #
@@ -364,14 +353,8 @@
         targets = torch.nn.functional.pad(targets, (0, 2), "constant", 0)  # effectively zero padding
 
         # DEBUG
-<<<<<<< HEAD
-        # if batch_i == 100:
-        #     break
-
-=======
         # if batch_i == 10:
         #     break
->>>>>>> f5317d72
         # if num_octagon_with_patch >= 100:
         #     break
 
