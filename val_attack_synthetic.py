# YOLOv5 🚀 by Ultralytics, GPL-3.0 license
"""
Validate a trained YOLOv5 model accuracy on a custom dataset

Usage:
    $ python path/to/val.py --data coco128.yaml --weights yolov5s.pt --img 640
"""

import argparse
import json
import os
import pdb
import pickle
import sys
import warnings
from ast import literal_eval
from pathlib import Path
from threading import Thread
import matplotlib.pyplot as plt

import numpy as np
import pandas as pd
import torch
import torchvision
import torchvision.transforms.functional as T
import yaml
from kornia import augmentation as K
from kornia.constants import Resample
from kornia.geometry.transform import resize
from tqdm import tqdm

from adv_patch_bench.attacks.rp2 import RP2AttackModule
<<<<<<< HEAD
from adv_patch_bench.attacks.utils import (apply_synthetic_sign, prep_attack,
                                           prep_synthetic_eval)
=======
>>>>>>> 2417c35f
from adv_patch_bench.transforms import transform_and_apply_patch
from adv_patch_bench.utils.image import (mask_to_box, pad_and_center,
                                         prepare_obj)
from yolov5.models.common import DetectMultiBackend
from yolov5.utils.callbacks import Callbacks
from yolov5.utils.datasets import create_dataloader
from yolov5.utils.general import (LOGGER, box_iou, check_dataset,
                                  check_img_size, check_requirements,
                                  check_yaml, coco80_to_coco91_class, colorstr,
                                  increment_path, non_max_suppression,
                                  print_args, scale_coords, xywh2xyxy,
                                  xyxy2xywh)
from yolov5.utils.metrics import ConfusionMatrix, ap_per_class_custom
from yolov5.utils.plots import output_to_target, plot_images, plot_val_study, plot_false_positives
from yolov5.utils.torch_utils import select_device, time_sync

from yolor.models.models import Darknet

warnings.filterwarnings("ignore")


FILE = Path(__file__).resolve()
ROOT = FILE.parents[0]  # YOLOv5 root directory
if str(ROOT) not in sys.path:
    sys.path.append(str(ROOT))  # add ROOT to PATH
ROOT = Path(os.path.relpath(ROOT, Path.cwd()))  # relative

def save_one_txt(predn, save_conf, shape, file):
    # Save one txt result
    gn = torch.tensor(shape)[[1, 0, 1, 0]]  # normalization gain whwh
    for *xyxy, conf, cls in predn.tolist():
        xywh = (xyxy2xywh(torch.tensor(xyxy).view(1, 4)) / gn).view(-1).tolist()  # normalized xywh
        line = (cls, *xywh, conf) if save_conf else (cls, *xywh)  # label format
        with open(file, 'a') as f:
            f.write(('%g ' * len(line)).rstrip() % line + '\n')


def save_one_json(predn, jdict, path, class_map):
    # Save one JSON result {"image_id": 42, "category_id": 18, "bbox": [258.15, 41.29, 348.26, 243.78], "score": 0.236}
    image_id = int(path.stem) if path.stem.isnumeric() else path.stem
    box = xyxy2xywh(predn[:, :4])  # xywh
    box[:, :2] -= box[:, 2:] / 2  # xy center to top-left corner
    for p, b in zip(predn.tolist(), box.tolist()):
        jdict.append({'image_id': image_id,
                      'category_id': class_map[int(p[5])],
                      'bbox': [round(x, 3) for x in b],
                      'score': round(p[4], 5)})


def process_batch(detections, labels, iouv, other_class_label=None, other_class_confidence_threshold=0, match_on_iou_only=False):
    """
    Return correct predictions matrix. Both sets of boxes are in (x1, y1, x2, y2) format.
    Arguments:
        detections (Array[N, 6]), x1, y1, x2, y2, conf, class
        labels (Array[M, 5]), class, x1, y1, x2, y2
    Returns:
        correct (Array[N, 10]), for 10 IoU levels
    """
    correct = torch.zeros(detections.shape[0], iouv.shape[0], dtype=torch.bool, device=iouv.device)
    iou = box_iou(labels[:, 1:5], detections[:, :4])

    if match_on_iou_only:
        x = torch.where((iou >= iouv[0]))  # IoU above threshold
    elif other_class_label:
        x = torch.where((iou >= iouv[0]) & ((labels[:, 0:1] == detections[:, 5]) | ((labels[:, 0:1] == other_class_label) & (detections[:, 4] > other_class_confidence_threshold))))  # IoU above threshold and classes match        
        # x = torch.where((iou >= iouv[0]))  # IoU above threshold
    else:
        x = torch.where((iou >= iouv[0]) & (labels[:, 0:1] == detections[:, 5]))  # IoU above threshold and classes match
    # else:
    #     x = torch.where((iou >= iouv[0]))  # IoU above threshold

    matches = []
    if x[0].shape[0]:
        # [label_idx, detection, iou]
        matches = torch.cat((torch.stack(x, 1), iou[x[0], x[1]][:, None]), 1).cpu().numpy()
        if x[0].shape[0] > 1:
            # sort matches by decreasing order of IOU
            matches = matches[matches[:, 2].argsort()[::-1]]
            # for each (label, detection) pair, select the one with highest IOU score
            matches = matches[np.unique(matches[:, 1], return_index=True)[1]]
            matches = matches[np.unique(matches[:, 0], return_index=True)[1]]
        matches = torch.Tensor(matches).to(iouv.device)
        correct[matches[:, 1].long()] = matches[:, 2:3] >= iouv
    return correct, matches


def populate_default_metric(lbl_, min_area, filename, other_class_label):
    lbl_ = lbl_.cpu().numpy()
    class_label, _, _, bbox_width, bbox_height, obj_id = lbl_
    bbox_area = bbox_width * bbox_height
    current_label_metric = {}
    current_label_metric['filename'] = filename
    current_label_metric['obj_id'] = obj_id
    current_label_metric['label'] = class_label
    current_label_metric['correct_prediction'] = 0
    current_label_metric['prediction'] = None
    current_label_metric['sign_width'] = bbox_width
    current_label_metric['sign_height'] = bbox_height
    current_label_metric['confidence'] = None
    current_label_metric['too_small'] = bbox_area < min_area
    # current_label_metric['too_small'] = bbox_area < min_area or class_label == other_class_label
    current_label_metric['changed_from_other_label'] = 0
    return current_label_metric

@torch.no_grad()
def run(args,
        data,
        weights=None,  # model.pt path(s)
        batch_size=32,  # batch size
        imgsz=640,  # inference size (pixels)
        conf_thres=0.001,  # confidence threshold
        iou_thres=0.6,  # NMS IoU threshold
        task='val',  # train, val, test, speed or study
        device='',  # cuda device, i.e. 0 or 0,1,2,3 or cpu
        workers=8,  # max dataloader workers (per RANK in DDP mode)
        single_cls=False,  # treat as single-class dataset
        augment=False,  # augmented inference
        verbose=False,  # verbose output
        save_txt=False,  # save results to *.txt
        save_hybrid=False,  # save label+prediction hybrid results to *.txt
        save_conf=False,  # save confidences in --save-txt labels
        save_json=False,  # save a COCO-JSON results file
        project=ROOT / 'runs/val',  # save to project/name
        name='exp',  # save to project/name
        exist_ok=False,  # existing project/name ok, do not increment
        half=True,  # use FP16 half-precision inference
        dnn=False,  # use OpenCV DNN for ONNX inference
        model=None,
        dataloader=None,
        save_dir=Path(''),
        plots=True,
        callbacks=Callbacks(),
        compute_loss=None,
        **kwargs,
        ):

    # Load our new args
    attack_type = args.attack_type
    use_attack = args.attack_type != 'none'
    synthetic_eval = args.synthetic_eval
    save_exp_metrics = args.save_exp_metrics
    plot_single_images = args.plot_single_images
    plot_class_examples = [int(x) for x in args.plot_class_examples]
    adv_patch_path = args.adv_patch_path
    attack_config_path = args.attack_config_path
    adv_sign_class = args.obj_class
    min_area = args.min_area
    model_name = args.model_name
    other_class_label = args.other_class_label
    model_trained_without_other = args.model_trained_without_other
    other_class_confidence_threshold = args.other_class_confidence_threshold
    min_pred_area = args.min_pred_area

    metrics_conf_thres = args.metrics_confidence_threshold
    img_size = tuple([int(x) for x in args.padded_imgsz.split(',')])

    false_positive_images = []
    false_positives_labels = []
    false_positives_preds = []
    false_positives_filenames = []

    torch.manual_seed(args.seed)
    np.random.seed(args.seed)

    DATASET_NAME = 'mapillary' if 'mapillary' in data else 'mtsd'
    try:
        metrics_df = pd.read_csv('runs/results.csv')
        metrics_df = metrics_df.replace({'apply_patch': 'True', 'random_patch': 'True'}, 1)
        metrics_df = metrics_df.replace({'apply_patch': 'False', 'random_patch': 'False'}, 0)
        metrics_df['apply_patch'] = metrics_df['apply_patch'].astype(float).astype(bool)
        metrics_df['random_patch'] = metrics_df['random_patch'].astype(float).astype(bool)
        metrics_df_grouped = metrics_df.groupby(by=['dataset', 'apply_patch', 'random_patch']).count().reset_index()
        metrics_df_grouped = metrics_df_grouped[
            (metrics_df_grouped['dataset'] == DATASET_NAME) &
            (metrics_df_grouped['apply_patch'] == use_attack) &
            (metrics_df_grouped['random_patch'] == (attack_type == 'random'))]['name']
        exp_number = 0 if not len(metrics_df_grouped) else metrics_df_grouped.item()
    except FileNotFoundError:
        exp_number = 0

    # Set folder and experiment name
    name += f'_{DATASET_NAME}_{attack_type}_{exp_number}'
    # name += f'_{DATASET_NAME}_{split}_{attack_type}_{exp_number}'
    print(f'=> Experiment name: {name}')

    # Initialize/load model and set device
    print('[INFO] Loading Model')
    training = model is not None
    if training:  # called by train.py
        device, pt, jit, engine = next(model.parameters()).device, True, False, False  # get model device, PyTorch model

        half &= device.type != 'cpu'  # half precision only supported on CUDA
        model.half() if half else model.float()
    else:  # called directly
        device = select_device(device, batch_size=batch_size)

        # Directories
        save_dir = increment_path(Path(project) / name, exist_ok=exist_ok)  # increment run
        (save_dir / 'labels' if save_txt else save_dir).mkdir(parents=True, exist_ok=True)  # make dir

        if model_name == 'yolov5':
            # Load model
            model = DetectMultiBackend(weights, device=device, dnn=dnn)
            stride, pt, jit, engine = model.stride, model.pt, model.jit, model.engine
            imgsz = check_img_size(imgsz, s=stride)  # check image size
            half &= (pt or jit or engine) and device.type != 'cpu'  # half precision only supported by PyTorch on CUDA
            if pt or jit:
                model.model.half() if half else model.model.float()
            elif engine:
                batch_size = model.batch_size
            else:
                half = False
                batch_size = 1  # export.py models default to batch-size 1
                device = torch.device('cpu')
                LOGGER.info(f'Forcing --batch-size 1 square inference shape(1,3,{imgsz},{imgsz}) for non-PyTorch backends')
        elif model_name == 'yolor':
            # Load model
            cfg = 'yolor/cfg/yolor_p6.cfg'
            model = Darknet(cfg, imgsz).cuda()
            model.load_state_dict(torch.load(weights[0], map_location=device)['model'])
            model.to(device).eval()
            stride, pt = 64, True
            if half:
                model.half()  # to FP16

        # Data
        data = check_dataset(data)  # check


    print(data['train'])

    # Configure
    model.eval()
    is_coco = isinstance(data.get('val'), str) and data['val'].endswith('coco/val2017.txt')  # COCO dataset

    iouv = torch.linspace(0.5, 0.95, 10).to(device)  # iou vector for mAP@0.5:0.95
    niou = iouv.numel()

    # Dataloader
    if not training:
        pad = 0.0 if task == 'speed' else 0.5
        task = task if task in ('train', 'val', 'test') else 'val'  # path to train/val/test images
        if model_name == 'yolov5':
            model.warmup(imgsz=(1, 3, imgsz, imgsz), half=half)  # warmup
        elif model_name == 'yolor':
            img = torch.zeros((1, 3, imgsz, imgsz), device=device)  # init img
            _ = model(img.half() if half else img) if device.type != 'cpu' else None  # run once

        
        dataloader = create_dataloader(data[task], imgsz, batch_size, stride,
                                       single_cls, pad=pad, rect=pt,
                                       workers=workers,
                                       prefix=colorstr(f'{task}: '))[0]

        # path = data['test'] if opt.task == 'test' else data['val']  # path to val/test images
        # dataloader = create_dataloader(path, imgsz, batch_size, 64, opt, pad=0.5, rect=True)[0]

    seen = 0
    
    try:
        names = {k: v for k, v in enumerate(model.names if hasattr(model, 'names') else model.module.names)}
        # TODO: temporary fix
        # names[11] = 'other'
    except:
        names = {k: v for k, v in enumerate(data['names'])}

    nc = len(names)
    assert adv_sign_class < nc, 'Obj Class to attack does not exist'
    print('Class names: ', names)

    confusion_matrix = ConfusionMatrix(nc=nc)

    class_map = coco80_to_coco91_class() if is_coco else list(range(1000))
    s = ('%20s' + '%11s' * 6) % ('Class', 'Images', 'Labels', 'P', 'R', 'mAP@.5', 'mAP@.5:.95')
    dt, p, r, f1, mp, mr, map50, map = [0.0, 0.0, 0.0], 0.0, 0.0, 0.0, 0.0, 0.0, 0.0, 0.0
    loss = torch.zeros(3, device=device)
    jdict, stats, ap, ap_class = [], [], [], []
    pbar = tqdm(dataloader, desc=s, bar_format='{l_bar}{bar:10}{r_bar}{bar:-10b}')  # progress bar

    # DEBUG
    # if use_attack:
    #     demo_patch = torchvision.io.read_image('demo.png').float()[:3, :, :] / 255
    #     # demo_patch = resize(adv_patch_cropped, (32, 32))
    #     demo_patch = resize(demo_patch, (32, 32))
    #     f = os.path.join(save_dir, 'adversarial_patch.png')
    #     torchvision.utils.save_image(demo_patch, f)

    if synthetic_eval:
<<<<<<< HEAD
        # Prepare evaluation with synthetic signs
        # syn_data: syn_obj, obj_mask, obj_transforms, mask_transforms, syn_sign_class
        syn_data = prep_synthetic_eval(args, img_size, names, device=device)
=======
        # Testing with synthetic signs
        syn_sign_class = len(names)
        names[syn_sign_class] = 'synthetic'
        nc += 1
        # Set up random transforms for synthetic sign
        img_height, img_width = img_size
        obj_transforms = K.RandomAffine(30, translate=(0.45, 0.45), p=1.0, return_transform=True)
        mask_transforms = K.RandomAffine(30, translate=(0.45, 0.45), p=1.0, resample=Resample.NEAREST)

        # Load synthetic object/sign from file
        adv_patch, patch_mask = pickle.load(open(adv_patch_path, 'rb'))
        patch_mask = patch_mask.to(device)
        obj_size = patch_mask.shape[1]
        obj, obj_mask = prepare_obj(syn_obj_path, img_size, (obj_size, obj_size))
        obj = obj.to(device)
        obj_mask = obj_mask.to(device).unsqueeze(0)
>>>>>>> 2417c35f

    if use_attack:
        # Load patch from a pickle file if specified
        # TODO: make script to generate dummy patch
        adv_patch, patch_mask = pickle.load(open(adv_patch_path, 'rb'))
        patch_mask = patch_mask.to(device)
        patch_height, patch_width = adv_patch.shape[1:]
        patch_loc = mask_to_box(patch_mask)

        if attack_type == 'debug':
            # Load 'arrow on checkboard' patch if specified (for debug)
            adv_patch = torchvision.io.read_image('demo.png').float()[:3, :, :] / 255
            adv_patch = resize(adv_patch, (patch_height, patch_width))
        elif attack_type == 'random':
            # Patch with uniformly random pixels
            adv_patch = torch.rand(3, patch_height, patch_width)

        if synthetic_eval:
            # Adv patch and mask have to be made compatible with random
            # transformation for synthetic signs
            _, patch_mask = pad_and_center(None, patch_mask, img_size, (obj_size, obj_size))
            patch_loc = mask_to_box(patch_mask)
            # Pad adv patch
            pad_size = [
                patch_loc[1],  # left
                patch_loc[0],  # right
                img_size[1] - patch_loc[1] - patch_loc[3],  # top
                img_size[0] - patch_loc[0] - patch_loc[2],  # bottom
            ]
            adv_patch = T.pad(adv_patch, pad_size)
            patch_mask = patch_mask.to(device)
            adv_patch = adv_patch.to(device)
            obj = obj.to(device)
        else:
            # load csv file containing target points for transform
            df = pd.read_csv(tgt_csv_filepath)
            # converts 'tgt_final' from string to list format
            df['tgt_final'] = df['tgt_final'].apply(literal_eval)
            # exclude shapes to which we do not apply the transform to
            df = df[df['final_shape'] != 'other-0.0-0.0']
            print(df.shape)
            print(df.groupby(by=['final_shape']).count())

    # Initialize attack
    if attack_type == 'per-sign':
        try:
            with open(attack_config_path) as file:
                attack_config = yaml.load(file, Loader=yaml.FullLoader)
                attack_config['input_size'] = img_size

            attack = RP2AttackModule(attack_config, model, None, None, None,
                                     rescaling=False, interp=args.interp, verbose=verbose)
        except:
            raise Exception('Config file not provided for targeted attacks')

    # ======================================================================= #
    #                          BEGIN: Main eval loop                          #
    # ======================================================================= #
    total_num_patches = 0
    num_apply_imgs = 0

    # Loading file names from the specified text file
    filename_list = []
    if args.img_txt_path != '':
        with open(args.img_txt_path, 'r') as f:
            filename_list = f.read().splitlines()

    if plot_class_examples:
        shape_to_plot_data = {}
        for class_index in plot_class_examples:
            class_name = names[class_index]
            shape_to_plot_data[class_name] = []

    # TODO: remove 'metrics_per_image_df' in the future
    metrics_per_image_df = pd.DataFrame(
        columns=['filename', 'num_targeted_sign_class', 'num_patches', 'fn'])
    metrics_per_label_df = pd.DataFrame(
        columns=['filename', 'obj_id', 'label', 'correct_prediction',
                 'sign_width', 'sign_height', 'confidence'])

    labels_kept = 0
    predictions_kept = 0
    labels_removed = 0
    predictions_removed = 0

    for batch_i, (im, targets, paths, shapes) in enumerate(pbar):
        # Originally, targets has shape (#labels, 7)
        # [image_id, class, x1, y1, label_width, label_height, obj_id]

        if model_trained_without_other:
            targets = targets[targets[:, 1] != other_class_label]
        # targets = targets[targets[:, 1] != 15]

        # DEBUG
        # if args.debug and batch_i == 20:
        if args.debug and batch_i == 100:
            break

        if num_apply_imgs >= len(filename_list) and args.run_only_img_txt:
            break
        # ======================= BEGIN: apply patch ======================== #
        for image_i, path in enumerate(paths):

            if use_attack and not synthetic_eval:
                filename = path.split('/')[-1]
                img_df = df[df['filename'] == filename]
                if len(img_df) == 0:
                    continue

                # Skip (or only run on) files listed in the txt file
                in_list = filename in filename_list
                if ((in_list and not args.run_only_img_txt) or
                        (not in_list and args.run_only_img_txt)):
                    continue
                num_apply_imgs += 1

                # Loop over signs on this image and apply patch if applicable
                for _, row in img_df.iterrows():
                    (h0, w0), ((h_ratio, w_ratio), (w_pad, h_pad)) = shapes[image_i]
                    img_data = (h0, w0, h_ratio, w_ratio, w_pad, h_pad)
                    predicted_class = row['final_shape']

                    shape = predicted_class.split('-')[0]
                    if shape != names[adv_sign_class]:
                        continue

                    # Run attack for each sign
                    if attack_type == 'per-sign':
                        print('=> Generating adv patch...')
                        data = [predicted_class, row, *img_data]
                        attack_images = [[im[image_i], data, str(filename)]]
                        with torch.enable_grad():
                            adv_patch = attack.attack_real(
                                attack_images, patch_mask=patch_mask,
                                obj_class=adv_sign_class)[0]

                    # # Transform and apply patch on the image. `im` has range [0, 255]
                    im[image_i] = transform_and_apply_patch(
                        im[image_i].to(device), adv_patch.to(device),
                        patch_mask, patch_loc, predicted_class, row, img_data,
                        no_transform=no_transform, relighting=relighting,
                        interp=args.interp) * 255
                    # num_patches_applied_to_image += 1
                    total_num_patches += 1

                # set targets[6] to #patches_applied_to_image
                # targets[targets[:, 0] == image_i, 6] = num_patches_applied_to_image

            elif synthetic_eval:
                im[image_i] = apply_synthetic_sign(
                    im[image_i], adv_patch, patch_mask, *syn_data,
                    device=device, use_attack=use_attack)

        t1 = time_sync()
        if pt or jit or engine:
            im = im.to(device, non_blocking=True)
            targets = targets.to(device)

        im = im.half() if half else im.float()  # uint8 to fp16/32
        im /= 255  # 0 - 255 to 0.0 - 1.0
        nb, _, height, width = im.shape  # batch size, channels, height, width

        t2 = time_sync()
        dt[0] += t2 - t1

        # Inference
        if model_name == 'yolov5':
            out, train_out = model(im) if training else model(im, augment=augment, val=True)  # inference, loss outputs
        elif model_name == 'yolor':
            out, train_out = model(im, augment=augment)  # inference and training outputs
                
        dt[1] += time_sync() - t2

        # Loss
        if compute_loss:
            loss += compute_loss([x.float() for x in train_out], targets)[1]  # box, obj, cls

        # NMS
        targets[:, 2:6] *= torch.Tensor([width, height, width, height]).to(device)  # to pixels
        lb = [targets[targets[:, 0] == i, 1:] for i in range(nb)] if save_hybrid else []  # for autolabelling
        t3 = time_sync()
        from yolor.utils.general import non_max_suppression
        out = non_max_suppression(out, conf_thres=conf_thres, iou_thres=iou_thres)
        # out = non_max_suppression(out, conf_thres, iou_thres, labels=lb,
        #                           multi_label=True, agnostic=single_cls)

        dt[2] += time_sync() - t3

        # Metrics
        predictions_for_plotting = output_to_target(out)
        
        for si, pred in enumerate(out):
            # pred (Array[N, 6]), x1, y1, x2, y2, confidence, class
            # labels (Array[M, 5]), class, x1, y1, x2, y2
            labels = targets[targets[:, 0] == si, 1:]

            nl = len(labels)
            tcls = labels[:, 0].tolist() if nl else []  # target class
            path, shape = Path(paths[si]), shapes[si][0]
            seen += 1
            filename = str(path).split('/')[-1]

            current_image_metrics = {}
            current_image_metrics['filename'] = filename
            current_image_metrics['num_targeted_sign_class'] = sum([1 for x in labels[:, 0] if x == adv_sign_class])

            # If the target object is too small, we drop both the target and
            # the corresponding prediction.
            lbl_index_to_keep = np.ones(len(labels), dtype=np.bool)
            pred_index_to_keep = np.ones(len(pred), dtype=np.bool)

            # If there's no prediction at all, we can collect the targets and continue to the next image.
            if len(pred) == 0:
                for lbl_index, lbl_ in enumerate(labels):
                    current_label_metric = populate_default_metric(lbl_, min_area, filename, other_class_label)
                    lbl_index_to_keep[lbl_index] = ~current_label_metric['too_small']
                    metrics_per_label_df = metrics_per_label_df.append(
                        current_label_metric, ignore_index=True)
                labels = labels[lbl_index_to_keep]
                tcls = labels[:, 0].tolist() if nl else []  # target class
                
                labels_kept += lbl_index_to_keep.sum()
                labels_removed += (~lbl_index_to_keep).sum()
                
                if nl:
                    stats.append((torch.zeros(0, niou, dtype=torch.bool),
                                  torch.Tensor(), torch.Tensor(), tcls))
                continue

            # Predictions
            if single_cls:
                pred[:, 5] = 0
            predn = pred.clone()

            tbox = xywh2xyxy(labels[:, 1:5]).cpu()  # target boxes
            class_only = np.expand_dims(labels[:, 0].cpu(), axis=0)
            tbox = np.concatenate((class_only.T, tbox), axis=1)

            num_labels_changed = 0

            # TODO: comment
            if synthetic_eval:
                for lbl in tbox:
                    if lbl[0] == syn_sign_class:
                        for pi, prd in enumerate(predn):
                            # [x1, y1, x2, y2] where xy1=top-left, xy2=bottom-right
                            x1 = 0.9 * lbl[1] if 0.9 * lbl[1] > 5 else -20
                            y1 = 0.9 * lbl[2] if 0.9 * lbl[2] > 5 else -20

                            if prd[0] >= x1 and prd[1] >= y1 and prd[2] <= 1.1 * lbl[3] and prd[3] <= 1.1 * lbl[4]:
                                if prd[5] == adv_sign_class:
                                    predn[pi, 5] = syn_sign_class
                                    pred[pi, 5] = syn_sign_class

                                    # if prd[4] > 0.25:
                                    num_labels_changed += 1

            scale_coords(im[si].shape[1:], predn[:, :4], shape, shapes[si][1])  # native-space pred

            # Evaluate
            if nl:
                tbox = xywh2xyxy(labels[:, 1:5])  # target boxes
                scale_coords(im[si].shape[1:], tbox, shape, shapes[si][1])  # native-space labels
                labelsn = torch.cat((labels[:, 0:1], tbox), 1)  # native-space labels

                # `matches` represent all the matches between target objects
                # and predictions, i.e., [label_idx, pred_idx, iou]
                # `label_idx`: idx of object in `labels`
                # `pred_idx`: idx of object in `predn`

                # matching on bounding boxes and correct predictions, i.e, match label and pred if iou >= 0.5 and label == pred
                # or match on whether label == 'other' class and iou(label, pred) >= 0.5 
                # correct, matches = process_batch(predn, labelsn, iouv, other_class_label=None)
                # iou_correct, iou_matches = process_batch(predn, labelsn, iouv, match_on_iou_only=True)
                correct, matches = process_batch(predn, labelsn, iouv, other_class_label=other_class_label, other_class_confidence_threshold=other_class_confidence_threshold)
                # correct, matches = process_batch(predn, labelsn, iouv)
                # correct, matches = process_batch(predn, labelsn, iouv)

                # if (len(matches) > 0 or len(iou_matches) > 0) and len(iou_matches) < len(matches):
                #     print(iou_matches)
                #     print(matches)
                #     print(iou_matches.shape)
                #     print(matches.shape)
                #     print(labels)
                    
                #     print(batch_i, si)
                #     import pdb
                #     pdb.set_trace()
                    

                if plots:
                    confusion_matrix.process_batch(predn, labelsn)
            else:
                correct, matches = torch.zeros(pred.shape[0], niou, dtype=torch.bool), []

            # When there's no match, create a dummy match to make next steps easier
            if len(matches) == 0:
                matches = np.zeros((1, 1)) - 1

            # pred (Array[N, 6]), x1, y1, x2, y2, confidence, class
            small_preds_index = np.zeros(len(pred), dtype=np.bool)
            for det_idx, pred_box in enumerate(pred):
                x1, y1, x2, y2, _, _ = pred_box
                pred_bbox_area = (x2 - x1) * (y2 - y1)
                small_preds_index[det_idx] = pred_bbox_area < min_pred_area

            matched_preds_index = np.zeros(len(pred), dtype=np.bool)
            
            # Collecting results
            curr_false_positives_preds = []

            for lbl_index, lbl_ in enumerate(labels):
                # Find a match with this object label
                match = matches[matches[:, 0] == lbl_index]

                assert len(match) <= 1  # There can only be one match per object

                current_label_metric = populate_default_metric(lbl_, min_area, filename, other_class_label)
                lbl_index_to_keep[lbl_index] = ~current_label_metric['too_small']

                class_label = lbl_[0]
                                
                # If there's no match, just save current metric and continue to
                # the next label.
                if len(match) == 0:
                    # if ground truth is 'other' and there is NO prediction, we drop the label so it's not counted as a false negative
                    if class_label == other_class_label:
                        lbl_index_to_keep[lbl_index] = 0
                        
                    metrics_per_label_df = metrics_per_label_df.append(
                        current_label_metric, ignore_index=True)
                    continue

                # Find index of `pred` corresponding to this match
                det_idx = int(match[0, 1])
                
                matched_preds_index[det_idx] = 1
                
                # Populate other metrics
                pred_conf, pred_label = pred[det_idx, 4:6].cpu().numpy()
                current_label_metric['confidence'] = pred_conf
                current_label_metric['prediction'] = pred_label

                # Drop this prediction if the target object is too small
                pred_index_to_keep[det_idx] = ~current_label_metric['too_small']

                
                if class_label == other_class_label:
                    # as in the mtsd paper, we drop both label and prediction if the label is 'other'
                    lbl_index_to_keep[lbl_index] = 0
                    pred_index_to_keep[det_idx] = 0
                    correct[det_idx] = torch.BoolTensor([False] * len(iouv))
                    # if ground truth is 'other' and there is a prediction, we count any detection as a true positive
                    # we change the label from 'other' to the detected class so there is no false negative
                    # if other_class_confidence_threshold and pred_conf > other_class_confidence_threshold:
                    #     labels[lbl_index, 0] = pred_label.item()
                    #     current_label_metric['label'] = pred_label.item()
                    #     current_label_metric['changed_from_other_label'] = 1
                    #     targets[targets[:, 0] == si, 1:] = labels

                if pred_label == other_class_label:
                    # as in the mtsd paper, we drop both label and prediction if the prediction is 'other'
                    lbl_index_to_keep[lbl_index] = 0
                    pred_index_to_keep[det_idx] = 0
                    # correct[det_idx] = torch.BoolTensor([False] * len(iouv))

                # if class_label != pred_label:
                #     # print(class_label)
                #     # print(type(class_label))
                #     # print(pred_label)
                #     # print(type(pred_label))

                #     # print(det_idx)
                #     # print()
                #     # print(correct_v2[det_idx])
                #     # print(correct[det_idx])
                #     # print()
                    
                #     # print(matches_v2)
                #     # print(matches)
                #     # print()
                #     # qqq
                    
                #     # print(correct.shape)
                #     # print(correct)
                #     # correct[det_idx] = torch.BoolTensor([False] * len(iouv))
                #     correct[det_idx] = correct_v2[det_idx]
                #     matched_preds_index[det_idx] = 0
                #     lbl_index_to_keep[lbl_index] = 1
                #     pred_index_to_keep[det_idx] = 1

                    
                    # print(correct)
                    # qqq
                
                # Get detection boolean at iou_thres
                iou_idx = torch.where(iouv >= iou_thres)[0][0]
                is_detected = correct[det_idx, iou_idx]
                if (use_attack and pred_label == adv_sign_class and pred_conf > metrics_conf_thres and is_detected):
                    current_label_metric['correct_prediction'] = 1

                metrics_per_label_df = metrics_per_label_df.append(
                    current_label_metric, ignore_index=True)

            unmatched_preds_index = ~matched_preds_index
            false_positives_index = np.logical_and(~small_preds_index, unmatched_preds_index)
            curr_false_positives_preds = pred[false_positives_index]

            if len(false_positive_images) < 250 and len(curr_false_positives_preds) > 0:
                false_positive_images.append(im[si].clone())
                false_positives_preds.append(curr_false_positives_preds)
                false_positives_filenames.append(filename)

            # if unmatched and small, the prediction should be removed
            pred_index_to_keep = np.logical_and(pred_index_to_keep, ~np.logical_and(unmatched_preds_index, small_preds_index))

            correct = correct[pred_index_to_keep]
            pred = pred[pred_index_to_keep]
            labels = labels[lbl_index_to_keep]

            tcls = labels[:, 0].tolist() if nl else []  # target class
            
            labels_kept += lbl_index_to_keep.sum()
            predictions_kept += pred_index_to_keep.sum()
            labels_removed += (~lbl_index_to_keep).sum()
            predictions_removed += (~pred_index_to_keep).sum()

            # (correct, conf, pcls, tcls)
            stats.append((correct.cpu(), pred[:, 4].cpu(), pred[:, 5].cpu(), tcls))

            # Save/log
            if save_txt:
                save_one_txt(predn, save_conf, shape, file=save_dir / 'labels' / (path.stem + '.txt'))
            if save_json:
                save_one_json(predn, jdict, path, class_map)  # append to COCO-JSON dictionary
            callbacks.run('on_val_image_end', pred, predn, path, names, im[si])

            for class_index in labels[:, 0]:
                if class_index in plot_class_examples:
                    # print(class_index.item())
                    # class_name = names[class_index.item()]
                    class_name = names[int(class_index.item())]
                    if len(shape_to_plot_data[class_name]) < 10:
                        fn = str(path).split('/')[-1]
                        shape_to_plot_data[class_name].append(
                            [im[si: si + 1], targets[targets[:, 0] == si, :], path,
                             predictions_for_plotting[predictions_for_plotting[:, 0] == si]])
                        break

        # Plot images
        if plots and batch_i < 30:
            if plot_single_images:
                save_dir_single_plots = increment_path(
                    save_dir / 'single_plots', exist_ok=exist_ok, mkdir=True)  # increment run
                for i in range(len(im)):
                    # labels
                    f = save_dir_single_plots / f'val_batch{batch_i}_image{i}_labels.jpg'  # labels
                    ti = targets[targets[:, 0] == i]
                    ti[:, 0] = 0
                    plot_images(im[i:i+1], ti, paths[i:i+1], f, names, labels=True)

                    # predictions
                    f = save_dir_single_plots / f'val_batch{batch_i}_image{i}_pred.jpg'  # labels
                    ti = predictions_for_plotting[predictions_for_plotting[:, 0] == i]
                    ti[:, 0] = 0
                    plot_images(im[i:i+1], ti, paths[i:i+1], f, names, labels=False)
            f = save_dir / f'val_batch{batch_i}_labels.jpg'  # labels
            Thread(target=plot_images, args=(im, targets, paths, f, names, 1920, 16, True), daemon=True).start()
            f = save_dir / f'val_batch{batch_i}_pred.jpg'  # predictions
            Thread(target=plot_images, args=(im, output_to_target(out),
                   paths, f, names, 1920, 16, False), daemon=True).start()
            print(f)
    # ======================================================================= #
    #                            END: Main eval loop                          #
    # ======================================================================= #

    metrics_per_image_df.to_csv(f'{project}/{name}/results_per_image.csv', index=False)
    metrics_per_label_df.to_csv(f'{project}/{name}/results_per_label.csv', index=False)

    if plot_class_examples:
        for class_index in plot_class_examples:
            class_name = names[class_index]
            save_dir_class = increment_path(save_dir / class_name, exist_ok=exist_ok, mkdir=True)  # increment run
            for i in range(len(shape_to_plot_data[class_name])):
                im, targets, path, out = shape_to_plot_data[class_name][i]
                # labels
                f = save_dir_class / f'image{i}_labels.jpg'  # labels
                targets[:, 0] = 0
                plot_images(im, targets, [path], f, names, labels=True)

                # predictions
                f = save_dir_class / f'image{i}_pred.jpg'  # labels
                out[:, 0] = 0
                plot_images(im, out, [path], f, names, labels=False)

    # Compute metrics
    stats = [np.concatenate(x, 0) for x in zip(*stats)]  # to numpy
    metrics_df_column_names = ['name', 'apply_patch', 'random_patch']
    current_exp_metrics = {}

    if len(stats) and stats[0].any():
        # metrics = ap_per_class_custom(*stats, plot=plots, save_dir=save_dir, names=names,
        #                               metrics_conf_thres=metrics_conf_thres, other_class_label=other_class_label)
        metrics = ap_per_class_custom(*stats, plot=plots, save_dir=save_dir, names=names,
                                      metrics_conf_thres=None, other_class_label=other_class_label)
        tp, p, r, ap, ap_class, fnr, fn, max_f1_index, precision_cmb, fnr_cmb, fp = metrics
        ap50, ap = ap[:, 0], ap.mean(1)  # AP@0.5, AP@0.5:0.95
        mp, mr, map50, map = p.mean(), r.mean(), ap50.mean(), ap.mean()
        nt = np.bincount(stats[3].astype(np.int64), minlength=nc)  # number of targets per class
    else:
        nt = torch.zeros(1)

    plot_false_positives(false_positive_images, false_positives_preds, false_positives_filenames, max_f1_index/1000, names, plot_folder=f'{project}/{name}/plots_false_positives/')

    # Print results
    pf = '%20s' + '%11i' * 2 + '%11.3g' * 4  # print format
    metrics_df_column_names.append('num_images')
    current_exp_metrics['num_images'] = seen
    metrics_df_column_names.append('num_targets_all')
    current_exp_metrics['num_targets_all'] = nt.sum()
    metrics_df_column_names.append('precision_all')
    current_exp_metrics['precision_all'] = mp
    metrics_df_column_names.append('recall_all')
    current_exp_metrics['recall_all'] = mr
    metrics_df_column_names.append('map_50_all')
    current_exp_metrics['map_50_all'] = map50
    metrics_df_column_names.append('map_50_95_all')
    current_exp_metrics['map_50_95_all'] = map
    metrics_df_column_names.append('precision_cmb')
    current_exp_metrics['precision_cmb'] = precision_cmb
    metrics_df_column_names.append('fnr_cmb')
    current_exp_metrics['fnr_cmb'] = fnr_cmb
    metrics_df_column_names.append('fp_cmb')
    current_exp_metrics['fp_cmb'] = sum(fp)

    
    LOGGER.info(pf % ('all', seen, nt.sum(), mp, mr, map50, map))

    metrics_df_column_names.append('min_area')
    current_exp_metrics['min_area'] = min_area
    metrics_df_column_names.append('labels_kept')
    current_exp_metrics['labels_kept'] = labels_kept
    metrics_df_column_names.append('predictions_kept')
    current_exp_metrics['predictions_kept'] = predictions_kept
    metrics_df_column_names.append('labels_removed')
    current_exp_metrics['labels_removed'] = labels_removed
    metrics_df_column_names.append('predictions_removed')
    current_exp_metrics['predictions_removed'] = predictions_removed
    metrics_df_column_names.append('max_f1_index')
    current_exp_metrics['max_f1_index'] = max_f1_index

    # Print results per class
    # if (verbose or (nc < 50 and not training)) and nc > 1 and len(stats):
    print('[INFO] results per class')
    for i, c in enumerate(ap_class):
        metrics_df_column_names.append(f'num_targets_{names[c]}')
        current_exp_metrics[f'num_targets_{names[c]}'] = nt[c]
        metrics_df_column_names.append(f'precision_{names[c]}')
        current_exp_metrics[f'precision_{names[c]}'] = p[i]
        metrics_df_column_names.append(f'recall_{names[c]}')
        current_exp_metrics[f'recall_{names[c]}'] = r[i]
        metrics_df_column_names.append(f'fnr_{names[c]}')
        current_exp_metrics[f'fnr_{names[c]}'] = fnr[i]
        metrics_df_column_names.append(f'tp_{names[c]}')
        current_exp_metrics[f'tp_{names[c]}'] = tp[i]
        metrics_df_column_names.append(f'fn_{names[c]}')
        current_exp_metrics[f'fn_{names[c]}'] = fn[i]
        metrics_df_column_names.append(f'ap_50_{names[c]}')
        current_exp_metrics[f'ap_50_{names[c]}'] = ap50[i]
        metrics_df_column_names.append(f'ap_50_95_{names[c]}')
        current_exp_metrics[f'ap_50_95_{names[c]}'] = ap[i]
        metrics_df_column_names.append(f'fp_{names[c]}')
        current_exp_metrics[f'fp_{names[c]}'] = fp[i]

        LOGGER.info(pf % (names[c], seen, nt[c], p[i], r[i], ap50[i], ap[i]))
    metrics_df_column_names.append('dataset')
    current_exp_metrics['dataset'] = DATASET_NAME
    
    metrics_df_column_names.append('total_num_patches')
    current_exp_metrics['total_num_patches'] = total_num_patches

    if save_exp_metrics:
        try:
            metrics_df = pd.read_csv('runs/results.csv')
        except FileNotFoundError:
            metrics_df = pd.DataFrame(columns=metrics_df_column_names)
            metrics_df = pd.DataFrame()

        current_exp_metrics['name'] = name
        current_exp_metrics['apply_patch'] = use_attack
        current_exp_metrics['random_patch'] = attack_type == 'random'

        if attack_type == 'per-sign':
            metrics_df_column_names.append('no_transform')
            current_exp_metrics['no_transform'] = attack_config['no_transform']
            metrics_df_column_names.append('relighting')
            current_exp_metrics['relighting'] = attack_config['relighting']

        try:
            metrics_df_column_names.append('generate_patch')
            metrics_df_column_names.append('rescaling')
            metrics_df_column_names.append('relighting')
            if adv_patch_path:
                patch_metadata_folder = '/'.join(adv_patch_path.split('/')[:-1])
                patch_metadata_path = os.path.join(patch_metadata_folder, 'patch_metadata.pkl')
                print(patch_metadata_path)
                with open(patch_metadata_path, 'rb') as f:
                    patch_metadata = pickle.load(f)
                current_exp_metrics['generate_patch'] = patch_metadata['generate_patch']
                current_exp_metrics['rescaling'] = patch_metadata['rescaling']
                current_exp_metrics['relighting'] = patch_metadata['relighting']
        except:
            pass

        metrics_df = metrics_df.append(current_exp_metrics, ignore_index=True)
        metrics_df.to_csv('runs/results.csv', index=False)

    # Print speeds
    t = tuple(x / seen * 1E3 for x in dt)  # speeds per image
    if not training:
        shape = (batch_size, 3, imgsz, imgsz)
        LOGGER.info(f'Speed: %.1fms pre-process, %.1fms inference, %.1fms NMS per image at shape {shape}' % t)

    # Plots
    if plots:
        confusion_matrix.plot(save_dir=save_dir, names=list(names.values()))
        callbacks.run('on_val_end')

    # Save JSON
    if save_json and len(jdict):
        w = Path(weights[0] if isinstance(weights, list) else weights).stem if weights is not None else ''  # weights
        anno_json = str(Path(data.get('path', '../coco')) / 'annotations/instances_val2017.json')  # annotations json
        pred_json = str(save_dir / f"{w}_predictions.json")  # predictions json
        LOGGER.info(f'\nEvaluating pycocotools mAP... saving {pred_json}...')
        with open(pred_json, 'w') as f:
            json.dump(jdict, f)

        try:  # https://github.com/cocodataset/cocoapi/blob/master/PythonAPI/pycocoEvalDemo.ipynb
            check_requirements(['pycocotools'])
            from pycocotools.coco import COCO
            from pycocotools.cocoeval import COCOeval

            anno = COCO(anno_json)  # init annotations api
            pred = anno.loadRes(pred_json)  # init predictions api
            eval = COCOeval(anno, pred, 'bbox')
            if is_coco:
                eval.params.imgIds = [int(Path(x).stem) for x in dataloader.dataset.img_files]  # image IDs to evaluate
            eval.evaluate()
            eval.accumulate()
            eval.summarize()
            map, map50 = eval.stats[:2]  # update results (mAP@0.5:0.95, mAP@0.5)
        except Exception as e:
            LOGGER.info(f'pycocotools unable to run: {e}')

    # Return results
    model.float()  # for training
    if not training:
        s = f"\n{len(list(save_dir.glob('labels/*.txt')))} labels saved to {save_dir / 'labels'}" if save_txt else ''
        LOGGER.info(f"Results saved to {colorstr('bold', save_dir)}{s}")
    maps = np.zeros(nc) + map

    for i, c in enumerate(ap_class):
        maps[c] = ap[i]
    return (mp, mr, map50, map, *(loss.cpu() / len(dataloader)).tolist()), maps, t


def parse_opt():
    parser = argparse.ArgumentParser()
    # =========================== Model arguments =========================== #
    parser.add_argument('--data', type=str, default=ROOT / 'data/coco128.yaml', help='dataset.yaml path')
    parser.add_argument('--weights', nargs='+', type=str, default=ROOT / 'yolov5s.pt', help='model.pt path(s)')
    parser.add_argument('--batch-size', type=int, default=32, help='batch size')
    parser.add_argument('--imgsz', '--img', '--img-size', type=int, default=640, help='inference size (pixels)')
    parser.add_argument('--conf-thres', type=float, default=0.001, help='confidence threshold')
    parser.add_argument('--iou-thres', type=float, default=0.6, help='NMS IoU threshold')
    parser.add_argument('--task', default='val', help='train, val, test, speed or study')
    parser.add_argument('--device', default='', help='cuda device, i.e. 0 or 0,1,2,3 or cpu')
    parser.add_argument('--workers', type=int, default=8, help='max dataloader workers (per RANK in DDP mode)')
    parser.add_argument('--single-cls', action='store_true', help='treat as single-class dataset')
    parser.add_argument('--augment', action='store_true', help='augmented inference')
    parser.add_argument('--verbose', action='store_true', help='report mAP by class')
    parser.add_argument('--save-txt', action='store_true', help='save results to *.txt')
    parser.add_argument('--save-hybrid', action='store_true', help='save label+prediction hybrid results to *.txt')
    parser.add_argument('--save-conf', action='store_true', help='save confidences in --save-txt labels')
    parser.add_argument('--save-json', action='store_true', help='save a COCO-JSON results file')
    parser.add_argument('--project', default=ROOT / 'runs/val', help='save to project/name')
    parser.add_argument('--name', default='exp', help='save to project/name')
    parser.add_argument('--exist-ok', action='store_true', help='existing project/name ok, do not increment')
    parser.add_argument('--half', action='store_true', help='use FP16 half-precision inference')
    parser.add_argument('--dnn', action='store_true', help='use OpenCV DNN for ONNX inference')
    parser.add_argument('--model_name', default='yolov5', help='yolov5 or yolor')
    parser.add_argument('--other-class-label', type=int, default=None, help="Class for the 'other' label")
    parser.add_argument('--model-trained-without-other', action='store_true', help="True if model was trained without the 'other' class label")

    # ========================== Our misc arguments ========================= #
    parser.add_argument('--seed', type=int, default=0, help='set random seed')
    parser.add_argument('--padded_imgsz', type=str, default='992,1312',
                        help='final image size including padding (height,width). Default: 992,1312')
    parser.add_argument('--interp', type=str, default='bilinear',
                        help='interpolation method (nearest, bilinear, bicubic)')
    parser.add_argument('--synthetic-eval', action='store_true',
                        help='evaluate with pasted synthetic signs')
    parser.add_argument('--debug', action='store_true')
    # =========================== Attack arguments ========================== #
    parser.add_argument('--attack-type', type=str, required=True,
                        help='which attack evaluation to run (none, load, per-sign, random, debug)')
    parser.add_argument('--adv-patch-path', type=str, default='',
                        help='path to adv patch and mask to load')
    parser.add_argument('--obj-class', type=int, default=0, help='class of object to attack')
    parser.add_argument('--tgt-csv-filepath', required=True,
                        help='path to csv which contains target points for transform')
    parser.add_argument('--attack-config-path',
                        help='path to yaml file with attack configs (used when attack_type is per-sign)')
    parser.add_argument('--syn-obj-path', type=str, default='',
                        help='path to an image of a synthetic sign (used when synthetic_eval is True')
    parser.add_argument('--img-txt-path', type=str, default='',
                        help='path to a text file containing image filenames')
    parser.add_argument('--run-only-img-txt', action='store_true',
                        help='run evaluation on images listed in img-txt-path. Otherwise, exclude these images.')
    parser.add_argument('--no-transform', action='store_true',
                        help=('If True, do not apply patch to signs using '
                              '3D-transform. Patch will directly face camera.'))
    parser.add_argument('--no-relighting', action='store_true',
                        help=('If True, do not apply relighting transform to patch'))
    parser.add_argument('--min-area', type=float, default=0,
                        help=('Minimum area for labels. if a label has area > min_area,'
                              'predictions correspoing to this target will be discarded'))
    parser.add_argument('--min-pred-area', type=float, default=0,
                    help=('Minimum area for predictions. if a predicion has area < min_area and that prediction is not matched to any label, it will be discarded'))
    # ============================== Plot / log ============================= #
    parser.add_argument('--save-exp-metrics', action='store_true', help='save metrics for this experiment to dataframe')
    parser.add_argument('--plot-single-images', action='store_true',
                        help='save single images in a folder instead of batch images in a single plot')
    parser.add_argument('--plot-class-examples', type=str, default='', nargs='*',
                        help='save single images containing individual classes in different folders.')
    parser.add_argument('--metrics-confidence-threshold', type=float, default=None, help='confidence threshold')
    parser.add_argument('--other-class-confidence-threshold', type=float, default=None, help='confidence threshold at which other labels are changed if there is a match with a prediction')

    # TODO: remove when no bug
    # parser.add_argument('--num-bg', type=int, default=16, help='number of backgrounds to generate adversarial patch')
    # parser.add_argument('--patch-loc', type=str, default='', nargs='*',
    #                     help='location to place patch w.r.t. object in tuple (ymin, xmin)')
    # parser.add_argument('--obj-size', type=int, default=128, help='width of the object in pixels')

    opt = parser.parse_args()
    opt.data = check_yaml(opt.data)  # check YAML
    opt.save_json |= opt.data.endswith('coco.yaml')
    opt.save_txt |= opt.save_hybrid
    print_args(FILE.stem, opt)

    if opt.synthetic_eval and opt.attack_type == 'per-sign':
        raise NotImplementedError('Synthetic evaluation with per-sign attack is not implemented.')

    return opt


def main(opt):
    check_requirements(requirements=ROOT / 'requirements.txt', exclude=('tensorboard', 'thop'))

    if opt.task in ('train', 'val', 'test'):  # run normally
        if opt.conf_thres > 0.001:  # https://github.com/ultralytics/yolov5/issues/1466
            LOGGER.info(f'WARNING: confidence threshold {opt.conf_thres} >> 0.001 will produce invalid mAP values.')
        run(opt, **vars(opt))

    else:
        weights = opt.weights if isinstance(opt.weights, list) else [opt.weights]
        opt.half = True  # FP16 for fastest results
        if opt.task == 'speed':  # speed benchmarks
            # python val.py --task speed --data coco.yaml --batch 1 --weights yolov5n.pt yolov5s.pt...
            opt.conf_thres, opt.iou_thres, opt.save_json = 0.25, 0.45, False
            for opt.weights in weights:
                run(opt, **vars(opt), plots=False)

        elif opt.task == 'study':  # speed vs mAP benchmarks
            # python val.py --task study --data coco.yaml --iou 0.7 --weights yolov5n.pt yolov5s.pt...
            for opt.weights in weights:
                f = f'study_{Path(opt.data).stem}_{Path(opt.weights).stem}.txt'  # filename to save to
                x, y = list(range(256, 1536 + 128, 128)), []  # x axis (image sizes), y axis
                for opt.imgsz in x:  # img-size
                    LOGGER.info(f'\nRunning {f} --imgsz {opt.imgsz}...')
                    r, _, t = run(opt, **vars(opt), plots=False)
                    y.append(r + t)  # results and times
                np.savetxt(f, y, fmt='%10.4g')  # save
            os.system('zip -r study.zip study_*.txt')
            plot_val_study(x=x)  # plot


if __name__ == "__main__":
    opt = parse_opt()
    main(opt)<|MERGE_RESOLUTION|>--- conflicted
+++ resolved
@@ -13,31 +13,21 @@
 import pickle
 import sys
 import warnings
-from ast import literal_eval
 from pathlib import Path
 from threading import Thread
+
 import matplotlib.pyplot as plt
-
 import numpy as np
 import pandas as pd
 import torch
-import torchvision
-import torchvision.transforms.functional as T
 import yaml
-from kornia import augmentation as K
-from kornia.constants import Resample
-from kornia.geometry.transform import resize
 from tqdm import tqdm
 
 from adv_patch_bench.attacks.rp2 import RP2AttackModule
-<<<<<<< HEAD
 from adv_patch_bench.attacks.utils import (apply_synthetic_sign, prep_attack,
                                            prep_synthetic_eval)
-=======
->>>>>>> 2417c35f
 from adv_patch_bench.transforms import transform_and_apply_patch
-from adv_patch_bench.utils.image import (mask_to_box, pad_and_center,
-                                         prepare_obj)
+from yolor.models.models import Darknet
 from yolov5.models.common import DetectMultiBackend
 from yolov5.utils.callbacks import Callbacks
 from yolov5.utils.datasets import create_dataloader
@@ -48,10 +38,9 @@
                                   print_args, scale_coords, xywh2xyxy,
                                   xyxy2xywh)
 from yolov5.utils.metrics import ConfusionMatrix, ap_per_class_custom
-from yolov5.utils.plots import output_to_target, plot_images, plot_val_study, plot_false_positives
+from yolov5.utils.plots import (output_to_target, plot_false_positives,
+                                plot_images, plot_val_study)
 from yolov5.utils.torch_utils import select_device, time_sync
-
-from yolor.models.models import Darknet
 
 warnings.filterwarnings("ignore")
 
@@ -61,6 +50,7 @@
 if str(ROOT) not in sys.path:
     sys.path.append(str(ROOT))  # add ROOT to PATH
 ROOT = Path(os.path.relpath(ROOT, Path.cwd()))  # relative
+
 
 def save_one_txt(predn, save_conf, shape, file):
     # Save one txt result
@@ -84,7 +74,8 @@
                       'score': round(p[4], 5)})
 
 
-def process_batch(detections, labels, iouv, other_class_label=None, other_class_confidence_threshold=0, match_on_iou_only=False):
+def process_batch(detections, labels, iouv, other_class_label=None, other_class_confidence_threshold=0,
+                  match_on_iou_only=False):
     """
     Return correct predictions matrix. Both sets of boxes are in (x1, y1, x2, y2) format.
     Arguments:
@@ -99,10 +90,12 @@
     if match_on_iou_only:
         x = torch.where((iou >= iouv[0]))  # IoU above threshold
     elif other_class_label:
-        x = torch.where((iou >= iouv[0]) & ((labels[:, 0:1] == detections[:, 5]) | ((labels[:, 0:1] == other_class_label) & (detections[:, 4] > other_class_confidence_threshold))))  # IoU above threshold and classes match        
+        x = torch.where((iou >= iouv[0]) & ((labels[:, 0:1] == detections[:, 5]) | ((labels[:, 0:1] == other_class_label) & (
+            detections[:, 4] > other_class_confidence_threshold))))  # IoU above threshold and classes match
         # x = torch.where((iou >= iouv[0]))  # IoU above threshold
     else:
-        x = torch.where((iou >= iouv[0]) & (labels[:, 0:1] == detections[:, 5]))  # IoU above threshold and classes match
+        # IoU above threshold and classes match
+        x = torch.where((iou >= iouv[0]) & (labels[:, 0:1] == detections[:, 5]))
     # else:
     #     x = torch.where((iou >= iouv[0]))  # IoU above threshold
 
@@ -138,6 +131,7 @@
     # current_label_metric['too_small'] = bbox_area < min_area or class_label == other_class_label
     current_label_metric['changed_from_other_label'] = 0
     return current_label_metric
+
 
 @torch.no_grad()
 def run(args,
@@ -249,7 +243,8 @@
                 half = False
                 batch_size = 1  # export.py models default to batch-size 1
                 device = torch.device('cpu')
-                LOGGER.info(f'Forcing --batch-size 1 square inference shape(1,3,{imgsz},{imgsz}) for non-PyTorch backends')
+                LOGGER.info(
+                    f'Forcing --batch-size 1 square inference shape(1,3,{imgsz},{imgsz}) for non-PyTorch backends')
         elif model_name == 'yolor':
             # Load model
             cfg = 'yolor/cfg/yolor_p6.cfg'
@@ -263,7 +258,6 @@
         # Data
         data = check_dataset(data)  # check
 
-
     print(data['train'])
 
     # Configure
@@ -283,7 +277,6 @@
             img = torch.zeros((1, 3, imgsz, imgsz), device=device)  # init img
             _ = model(img.half() if half else img) if device.type != 'cpu' else None  # run once
 
-        
         dataloader = create_dataloader(data[task], imgsz, batch_size, stride,
                                        single_cls, pad=pad, rect=pt,
                                        workers=workers,
@@ -293,10 +286,10 @@
         # dataloader = create_dataloader(path, imgsz, batch_size, 64, opt, pad=0.5, rect=True)[0]
 
     seen = 0
-    
+
     try:
         names = {k: v for k, v in enumerate(model.names if hasattr(model, 'names') else model.module.names)}
-        # TODO: temporary fix
+        # TODO: temporary fix # FIXME: ?
         # names[11] = 'other'
     except:
         names = {k: v for k, v in enumerate(data['names'])}
@@ -323,70 +316,14 @@
     #     torchvision.utils.save_image(demo_patch, f)
 
     if synthetic_eval:
-<<<<<<< HEAD
         # Prepare evaluation with synthetic signs
         # syn_data: syn_obj, obj_mask, obj_transforms, mask_transforms, syn_sign_class
         syn_data = prep_synthetic_eval(args, img_size, names, device=device)
-=======
-        # Testing with synthetic signs
-        syn_sign_class = len(names)
-        names[syn_sign_class] = 'synthetic'
-        nc += 1
-        # Set up random transforms for synthetic sign
-        img_height, img_width = img_size
-        obj_transforms = K.RandomAffine(30, translate=(0.45, 0.45), p=1.0, return_transform=True)
-        mask_transforms = K.RandomAffine(30, translate=(0.45, 0.45), p=1.0, resample=Resample.NEAREST)
-
-        # Load synthetic object/sign from file
-        adv_patch, patch_mask = pickle.load(open(adv_patch_path, 'rb'))
-        patch_mask = patch_mask.to(device)
-        obj_size = patch_mask.shape[1]
-        obj, obj_mask = prepare_obj(syn_obj_path, img_size, (obj_size, obj_size))
-        obj = obj.to(device)
-        obj_mask = obj_mask.to(device).unsqueeze(0)
->>>>>>> 2417c35f
+        syn_sign_class = syn_data[-1]
 
     if use_attack:
-        # Load patch from a pickle file if specified
-        # TODO: make script to generate dummy patch
-        adv_patch, patch_mask = pickle.load(open(adv_patch_path, 'rb'))
-        patch_mask = patch_mask.to(device)
-        patch_height, patch_width = adv_patch.shape[1:]
-        patch_loc = mask_to_box(patch_mask)
-
-        if attack_type == 'debug':
-            # Load 'arrow on checkboard' patch if specified (for debug)
-            adv_patch = torchvision.io.read_image('demo.png').float()[:3, :, :] / 255
-            adv_patch = resize(adv_patch, (patch_height, patch_width))
-        elif attack_type == 'random':
-            # Patch with uniformly random pixels
-            adv_patch = torch.rand(3, patch_height, patch_width)
-
-        if synthetic_eval:
-            # Adv patch and mask have to be made compatible with random
-            # transformation for synthetic signs
-            _, patch_mask = pad_and_center(None, patch_mask, img_size, (obj_size, obj_size))
-            patch_loc = mask_to_box(patch_mask)
-            # Pad adv patch
-            pad_size = [
-                patch_loc[1],  # left
-                patch_loc[0],  # right
-                img_size[1] - patch_loc[1] - patch_loc[3],  # top
-                img_size[0] - patch_loc[0] - patch_loc[2],  # bottom
-            ]
-            adv_patch = T.pad(adv_patch, pad_size)
-            patch_mask = patch_mask.to(device)
-            adv_patch = adv_patch.to(device)
-            obj = obj.to(device)
-        else:
-            # load csv file containing target points for transform
-            df = pd.read_csv(tgt_csv_filepath)
-            # converts 'tgt_final' from string to list format
-            df['tgt_final'] = df['tgt_final'].apply(literal_eval)
-            # exclude shapes to which we do not apply the transform to
-            df = df[df['final_shape'] != 'other-0.0-0.0']
-            print(df.shape)
-            print(df.groupby(by=['final_shape']).count())
+        # Prepare attack data
+        df, adv_patch, patch_mask, patch_loc = prep_attack(args, device)
 
     # Initialize attack
     if attack_type == 'per-sign':
@@ -485,8 +422,8 @@
                     im[image_i] = transform_and_apply_patch(
                         im[image_i].to(device), adv_patch.to(device),
                         patch_mask, patch_loc, predicted_class, row, img_data,
-                        no_transform=no_transform, relighting=relighting,
-                        interp=args.interp) * 255
+                        use_transform=not args.no_patch_transform,
+                        use_relight=not args.no_patch_relight, interp=args.interp) * 255
                     # num_patches_applied_to_image += 1
                     total_num_patches += 1
 
@@ -515,7 +452,7 @@
             out, train_out = model(im) if training else model(im, augment=augment, val=True)  # inference, loss outputs
         elif model_name == 'yolor':
             out, train_out = model(im, augment=augment)  # inference and training outputs
-                
+
         dt[1] += time_sync() - t2
 
         # Loss
@@ -535,7 +472,7 @@
 
         # Metrics
         predictions_for_plotting = output_to_target(out)
-        
+
         for si, pred in enumerate(out):
             # pred (Array[N, 6]), x1, y1, x2, y2, confidence, class
             # labels (Array[M, 5]), class, x1, y1, x2, y2
@@ -565,10 +502,10 @@
                         current_label_metric, ignore_index=True)
                 labels = labels[lbl_index_to_keep]
                 tcls = labels[:, 0].tolist() if nl else []  # target class
-                
+
                 labels_kept += lbl_index_to_keep.sum()
                 labels_removed += (~lbl_index_to_keep).sum()
-                
+
                 if nl:
                     stats.append((torch.zeros(0, niou, dtype=torch.bool),
                                   torch.Tensor(), torch.Tensor(), tcls))
@@ -616,10 +553,12 @@
                 # `pred_idx`: idx of object in `predn`
 
                 # matching on bounding boxes and correct predictions, i.e, match label and pred if iou >= 0.5 and label == pred
-                # or match on whether label == 'other' class and iou(label, pred) >= 0.5 
+                # or match on whether label == 'other' class and iou(label, pred) >= 0.5
                 # correct, matches = process_batch(predn, labelsn, iouv, other_class_label=None)
                 # iou_correct, iou_matches = process_batch(predn, labelsn, iouv, match_on_iou_only=True)
-                correct, matches = process_batch(predn, labelsn, iouv, other_class_label=other_class_label, other_class_confidence_threshold=other_class_confidence_threshold)
+                correct, matches = process_batch(
+                    predn, labelsn, iouv, other_class_label=other_class_label,
+                    other_class_confidence_threshold=other_class_confidence_threshold)
                 # correct, matches = process_batch(predn, labelsn, iouv)
                 # correct, matches = process_batch(predn, labelsn, iouv)
 
@@ -629,11 +568,10 @@
                 #     print(iou_matches.shape)
                 #     print(matches.shape)
                 #     print(labels)
-                    
+
                 #     print(batch_i, si)
                 #     import pdb
                 #     pdb.set_trace()
-                    
 
                 if plots:
                     confusion_matrix.process_batch(predn, labelsn)
@@ -652,7 +590,7 @@
                 small_preds_index[det_idx] = pred_bbox_area < min_pred_area
 
             matched_preds_index = np.zeros(len(pred), dtype=np.bool)
-            
+
             # Collecting results
             curr_false_positives_preds = []
 
@@ -666,23 +604,23 @@
                 lbl_index_to_keep[lbl_index] = ~current_label_metric['too_small']
 
                 class_label = lbl_[0]
-                                
+
                 # If there's no match, just save current metric and continue to
                 # the next label.
                 if len(match) == 0:
                     # if ground truth is 'other' and there is NO prediction, we drop the label so it's not counted as a false negative
                     if class_label == other_class_label:
                         lbl_index_to_keep[lbl_index] = 0
-                        
+
                     metrics_per_label_df = metrics_per_label_df.append(
                         current_label_metric, ignore_index=True)
                     continue
 
                 # Find index of `pred` corresponding to this match
                 det_idx = int(match[0, 1])
-                
+
                 matched_preds_index[det_idx] = 1
-                
+
                 # Populate other metrics
                 pred_conf, pred_label = pred[det_idx, 4:6].cpu().numpy()
                 current_label_metric['confidence'] = pred_conf
@@ -691,7 +629,6 @@
                 # Drop this prediction if the target object is too small
                 pred_index_to_keep[det_idx] = ~current_label_metric['too_small']
 
-                
                 if class_label == other_class_label:
                     # as in the mtsd paper, we drop both label and prediction if the label is 'other'
                     lbl_index_to_keep[lbl_index] = 0
@@ -722,12 +659,12 @@
                 #     # print(correct_v2[det_idx])
                 #     # print(correct[det_idx])
                 #     # print()
-                    
+
                 #     # print(matches_v2)
                 #     # print(matches)
                 #     # print()
                 #     # qqq
-                    
+
                 #     # print(correct.shape)
                 #     # print(correct)
                 #     # correct[det_idx] = torch.BoolTensor([False] * len(iouv))
@@ -736,10 +673,9 @@
                 #     lbl_index_to_keep[lbl_index] = 1
                 #     pred_index_to_keep[det_idx] = 1
 
-                    
                     # print(correct)
                     # qqq
-                
+
                 # Get detection boolean at iou_thres
                 iou_idx = torch.where(iouv >= iou_thres)[0][0]
                 is_detected = correct[det_idx, iou_idx]
@@ -759,14 +695,15 @@
                 false_positives_filenames.append(filename)
 
             # if unmatched and small, the prediction should be removed
-            pred_index_to_keep = np.logical_and(pred_index_to_keep, ~np.logical_and(unmatched_preds_index, small_preds_index))
+            pred_index_to_keep = np.logical_and(pred_index_to_keep, ~np.logical_and(
+                unmatched_preds_index, small_preds_index))
 
             correct = correct[pred_index_to_keep]
             pred = pred[pred_index_to_keep]
             labels = labels[lbl_index_to_keep]
 
             tcls = labels[:, 0].tolist() if nl else []  # target class
-            
+
             labels_kept += lbl_index_to_keep.sum()
             predictions_kept += pred_index_to_keep.sum()
             labels_removed += (~lbl_index_to_keep).sum()
@@ -857,7 +794,8 @@
     else:
         nt = torch.zeros(1)
 
-    plot_false_positives(false_positive_images, false_positives_preds, false_positives_filenames, max_f1_index/1000, names, plot_folder=f'{project}/{name}/plots_false_positives/')
+    plot_false_positives(false_positive_images, false_positives_preds, false_positives_filenames,
+                         max_f1_index/1000, names, plot_folder=f'{project}/{name}/plots_false_positives/')
 
     # Print results
     pf = '%20s' + '%11i' * 2 + '%11.3g' * 4  # print format
@@ -880,7 +818,6 @@
     metrics_df_column_names.append('fp_cmb')
     current_exp_metrics['fp_cmb'] = sum(fp)
 
-    
     LOGGER.info(pf % ('all', seen, nt.sum(), mp, mr, map50, map))
 
     metrics_df_column_names.append('min_area')
@@ -922,7 +859,7 @@
         LOGGER.info(pf % (names[c], seen, nt[c], p[i], r[i], ap50[i], ap[i]))
     metrics_df_column_names.append('dataset')
     current_exp_metrics['dataset'] = DATASET_NAME
-    
+
     metrics_df_column_names.append('total_num_patches')
     current_exp_metrics['total_num_patches'] = total_num_patches
 
@@ -1037,7 +974,8 @@
     parser.add_argument('--dnn', action='store_true', help='use OpenCV DNN for ONNX inference')
     parser.add_argument('--model_name', default='yolov5', help='yolov5 or yolor')
     parser.add_argument('--other-class-label', type=int, default=None, help="Class for the 'other' label")
-    parser.add_argument('--model-trained-without-other', action='store_true', help="True if model was trained without the 'other' class label")
+    parser.add_argument('--model-trained-without-other', action='store_true',
+                        help="True if model was trained without the 'other' class label")
 
     # ========================== Our misc arguments ========================= #
     parser.add_argument('--seed', type=int, default=0, help='set random seed')
@@ -1064,16 +1002,18 @@
                         help='path to a text file containing image filenames')
     parser.add_argument('--run-only-img-txt', action='store_true',
                         help='run evaluation on images listed in img-txt-path. Otherwise, exclude these images.')
-    parser.add_argument('--no-transform', action='store_true',
+    parser.add_argument('--no-patch-transform', action='store_true',
                         help=('If True, do not apply patch to signs using '
                               '3D-transform. Patch will directly face camera.'))
-    parser.add_argument('--no-relighting', action='store_true',
+    parser.add_argument('--no-patch-relight', action='store_true',
                         help=('If True, do not apply relighting transform to patch'))
     parser.add_argument('--min-area', type=float, default=0,
                         help=('Minimum area for labels. if a label has area > min_area,'
                               'predictions correspoing to this target will be discarded'))
-    parser.add_argument('--min-pred-area', type=float, default=0,
-                    help=('Minimum area for predictions. if a predicion has area < min_area and that prediction is not matched to any label, it will be discarded'))
+    parser.add_argument(
+        '--min-pred-area', type=float, default=0,
+        help=(
+            'Minimum area for predictions. if a predicion has area < min_area and that prediction is not matched to any label, it will be discarded'))
     # ============================== Plot / log ============================= #
     parser.add_argument('--save-exp-metrics', action='store_true', help='save metrics for this experiment to dataframe')
     parser.add_argument('--plot-single-images', action='store_true',
@@ -1081,7 +1021,9 @@
     parser.add_argument('--plot-class-examples', type=str, default='', nargs='*',
                         help='save single images containing individual classes in different folders.')
     parser.add_argument('--metrics-confidence-threshold', type=float, default=None, help='confidence threshold')
-    parser.add_argument('--other-class-confidence-threshold', type=float, default=None, help='confidence threshold at which other labels are changed if there is a match with a prediction')
+    parser.add_argument(
+        '--other-class-confidence-threshold', type=float, default=None,
+        help='confidence threshold at which other labels are changed if there is a match with a prediction')
 
     # TODO: remove when no bug
     # parser.add_argument('--num-bg', type=int, default=16, help='number of backgrounds to generate adversarial patch')
