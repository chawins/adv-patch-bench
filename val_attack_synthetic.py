--- conflicted
+++ resolved
@@ -363,14 +363,8 @@
     predictions_removed = 0
 
     for batch_i, (im, targets, paths, shapes) in enumerate(pbar):
-<<<<<<< HEAD
         # 'targets' shape is # number of labels by 8 (image_id, class, x1, y1, label width, label height, number of patches applied, obj id)
         targets = torch.nn.functional.pad(targets, (0, 1), "constant", 0)  # effectively zero padding
-=======
-        # 'targets' shape is # number of labels by 8
-        # (image_id, class, x1, y1, label_width, label_height, #patches, obj_id)
-        targets = torch.nn.functional.pad(targets, (0, 2), "constant", 0)  # effectively zero padding
->>>>>>> db3bf766
 
         # DEBUG
         if args.debug and batch_i == 20:
