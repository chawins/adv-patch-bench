<<<<<<< HEAD
import os
import numpy as np
=======
import time
from ast import literal_eval

import numpy as np
import pandas as pd
>>>>>>> 2e562c53
import torch
import torch.optim as optim
import torchvision
from cv2 import getAffineTransform
from example_transforms import get_sign_canonical
from kornia import augmentation as K
from kornia.constants import Resample
from kornia.geometry.transform import (get_perspective_transform, warp_affine,
                                       warp_perspective)
from yolov5.utils.general import non_max_suppression
from yolov5.utils.plots import output_to_target, plot_images

from ..utils.image import letterbox, mask_to_box
from .base_detector import DetectorAttackModule
<<<<<<< HEAD
import torchvision
from val_attack_synthetic import transform_and_apply_patch
                    
import torchvision.transforms as T
import torch.nn.functional as F

=======
>>>>>>> 2e562c53

EPS = 1e-6


class RP2AttackModule(DetectorAttackModule):

    def __init__(self, attack_config, core_model, loss_fn, norm, eps, **kwargs):
        super(RP2AttackModule, self).__init__(
            attack_config, core_model, loss_fn, norm, eps, **kwargs)
        self.num_steps = attack_config['rp2_num_steps']
        self.step_size = attack_config['rp2_step_size']
        self.optimizer = attack_config['rp2_optimizer']
        self.num_eot = attack_config['rp2_num_eot']
        self.lmbda = attack_config['rp2_lambda']
        self.min_conf = attack_config['rp2_min_conf']
        self.input_size = attack_config['input_size']
        self.num_restarts = 1

        self.bg_transforms = K.RandomResizedCrop(self.input_size, p=1.0)
        # self.obj_transforms = K.container.AugmentationSequential(
        #     K.RandomAffine(30, translate=(0.5, 0.5)),      # Only translate and rotate as in Eykholt et al.
        #     # RandomAffine(30, translate=(0.5, 0.5), scale=(0.25, 4), shear=(0.1, 0.1), p=1.0),
        #     # TODO: add more transforms in the future
        #     return_transform=True,
        # )
        # self.mask_transforms = K.container.AugmentationSequential(
        #     K.RandomAffine(30, translate=(0.5, 0.5), resample=Resample.NEAREST),
        # )
        self.obj_transforms = K.RandomAffine(30, translate=(0.45, 0.45), p=1.0, return_transform=True)
        self.mask_transforms = K.RandomAffine(30, translate=(0.45, 0.45), p=1.0, resample=Resample.NEAREST)

    def attack(self,
               obj: torch.Tensor,
               obj_mask: torch.Tensor,
               patch_mask: torch.Tensor,
               backgrounds: torch.Tensor,
               obj_class: int = None) -> torch.Tensor:
        """Run RP2 Attack.

        Args:
            obj (torch.Tesnor): Object to place the adversarial patch on, shape [C, H, W]
            obj_mask (torch.Tesnor): Mask of object, must have shape [1, H, W]
            patch_mask (torch.Tesnor): Mask of the patch, must have shape [1, H, W]
            backgrounds (torch.Tesnor): Background images, shape [N, C, H, W]

        Returns:
            torch.Tensor: Adversarial patch with shape [C, H, W]
        """

        mode = self.core_model.training
        self.core_model.eval()
        device = obj.device
        dtype = obj.dtype

        obj_mask_dup = obj_mask.expand(self.num_eot, -1, -1, -1)
        ymin, xmin, height, width = mask_to_box(patch_mask)
        patch_full = torch.zeros_like(obj)

        # TODO: Initialize worst-case inputs, use moving average
        # x_adv_worst = x.clone().detach()
        # worst_losses =
        ema_const = 0.99
        ema_loss = None

        for _ in range(self.num_restarts):
            # Initialize adversarial perturbation
            z_delta = torch.zeros((1, 3, height, width), device=device, dtype=dtype)
            z_delta.uniform_(-10, 10)

            # Set up optimizer
            if self.optimizer == 'sgd':
                opt = optim.SGD([z_delta], lr=self.step_size, momentum=0.999)
            elif self.optimizer == 'adam':
                opt = optim.Adam([z_delta], lr=self.step_size)
            elif self.optimizer == 'rmsprop':
                opt = optim.RMSprop([z_delta], lr=self.step_size)
            else:
                raise NotImplementedError('Given optimizer not implemented.')
            lr_schedule = optim.lr_scheduler.ReduceLROnPlateau(
                opt, factor=0.2, patience=int(self.num_steps / 10),
                threshold=1e-9, min_lr=self.step_size * 1e-6, verbose=True)

            # Run PGD on inputs for specified number of steps
            with torch.autograd.set_detect_anomaly(True):
                for step in range(self.num_steps):
                    z_delta.requires_grad_()
                    delta = self._to_model_space(z_delta, 0, 1)

                    # Randomly select background and apply transforms (crop and scale)
                    bg_idx = torch.randint(0, len(backgrounds), size=(self.num_eot, ))
                    bgs = backgrounds[bg_idx]
                    bgs = self.bg_transforms(bgs)

                    self.obj_transforms = K.RandomAffine(30, translate=(0.45, 0.45), p=1.0, return_transform=True)
                    
                    self.resize_transforms = T.Resize(size=400)
                    synthetic_sign_size = 127
                    prob_array = [0.38879158, 0.26970227, 0.16462349, 0.07530647, 0.04378284, 0.03327496, 0.01050788, 0.00700525, 0.00350263, 0.00350263]
                    new_possible_sizes = [63.0220832824707, 110.45516967773438, 157.88824462890625, 205.32131958007812, 252.75440979003906, 300.1875, 347.62054443359375, 395.05364990234375, 442.48675537109375, 489.9197998046875]
                    new_synthetic_sign_size = np.random.choice(new_possible_sizes, None, p=prob_array)
                    
                    # Apply random transformations
                    patch_full[:, ymin:ymin + height, xmin:xmin + width] = delta
                    adv_obj = patch_mask * patch_full + (1 - patch_mask) * obj
                    
                    pad_height, pad_width = adv_obj.shape[1] - 400, adv_obj.shape[2] - 533
                    pad_left = pad_width//2
                    pad_right = pad_width//2 + pad_width % 2
                    pad_top = pad_height//2
                    pad_bottom = pad_height//2 + pad_height % 2
                    adv_obj = self.resize_transforms(adv_obj)                    
                    adv_obj = F.pad(adv_obj, pad=(pad_left, pad_right, pad_top, pad_bottom))
                    
                    adv_obj = adv_obj.expand(self.num_eot, -1, -1, -1)
                    adv_obj, tf_params = self.obj_transforms(adv_obj)
                    adv_obj = adv_obj.clamp(0, 1)
                    obj_mask_dup = self.resize_transforms(obj_mask_dup)
                    obj_mask_dup = F.pad(obj_mask_dup, pad=(pad_left, pad_right, pad_top, pad_bottom))

                    o_mask = self.mask_transforms.apply_transform(
                        obj_mask_dup, None, transform=tf_params)
                    adv_img = o_mask * adv_obj + (1 - o_mask) * bgs
                    adv_img = letterbox(adv_img, new_shape=self.input_size[1])[0]

                    # Compute logits, loss, gradients
                    out, _ = self.core_model(adv_img, val=True)

                    # Use YOLOv5 default values
                    # nms_out = non_max_suppression(out, conf_thres=0.001, iou_thres=0.6)
                    loss = 0
                    for i, det in enumerate(out):
                        # Confidence = obj_conf * cls_conf
                        conf = det[:, 4:5] * det[:, 5:]
                        # Get predicted class
                        conf, labels = conf.max(1)
                        # Select only desired class if specified
                        if obj_class is not None:
                            conf = conf[labels == obj_class]
                        if conf.size(0) > 0:
                            # Select prediction from box with max confidence
                            # and ignore ones with already low confidence
                            loss += conf.max().clamp_min(self.min_conf)

                    loss /= self.num_eot
                    tv = ((delta[:, :, :-1, :] - delta[:, :, 1:, :]).abs().mean() +
                          (delta[:, :, :, :-1] - delta[:, :, :, 1:]).abs().mean())
                    # loss = out[:, :, 4].mean() + self.lmbda * tv
                    loss += self.lmbda * tv
                    loss.backward(retain_graph=True)
                    opt.step()
                    # lr_schedule.step(loss)

                    if ema_loss is None:
                        ema_loss = loss.item()
                    else:
                        ema_loss = ema_const * ema_loss + (1 - ema_const) * loss.item()
                    if step % 100 == 0:
                        print(f'step: {step}   loss: {ema_loss:.6f}')

                    # if self.num_restarts == 1:
                    #     x_adv_worst = x_adv
                    # else:
                    #     # Update worst-case inputs with itemized final losses
                    #     fin_losses = self.loss_fn(self.core_model(x_adv), y).reshape(worst_losses.shape)
                    #     up_mask = (fin_losses >= worst_losses).float()
                    #     x_adv_worst = x_adv * up_mask + x_adv_worst * (1 - up_mask)
                    #     worst_losses = fin_losses * up_mask + worst_losses * (1 - up_mask)

        # DEBUG
        # outt = non_max_suppression(out.detach(), conf_thres=0.25, iou_thres=0.6)
        # plot_images(adv_img.clamp(0, 1).detach(), c)

        # Return worst-case perturbed input logits
        self.core_model.train(mode)
        return delta.detach()

    def transform_and_attack(self, objs, patch_mask, obj_class):
        """Run RP2 Attack.

        Args:

        Returns:
            torch.Tensor: Adversarial patch with shape [C, H, W]
        """
        device = patch_mask.device
        mode = self.core_model.training
        self.core_model.eval()
        self.objs = objs
        device = 'cuda:0'
        resize_transform = torchvision.transforms.Resize(size=self.input_size)
        ymin, xmin, height, width = mask_to_box(patch_mask)

        # ema_const = 0.99
        ema_const = 0
        ema_loss = None

        # Process transform data
        delta_temp = torch.zeros((3, height, width), device=device, dtype=torch.float32)
        # Assume that every signs use the same transform function (len(tgt) = 4)
        tf_function = get_transform(delta_temp, *objs[0][1])[0]
        tf_data_temp = [get_transform(delta_temp, *obj[1])[1:] for obj in objs]
        tf_data = []
        for i in range(5):
            data_i = []
            for data in tf_data_temp:
                data_i.append(data[i].unsqueeze(0))
            data_i = torch.cat(data_i, dim=0).to(device)
            if i in (3, 4):
                # Add singletons for alpha and beta
                data_i = data_i[:, None, None, None]
            tf_data.append(data_i)
        all_bg_idx = np.arange(len(tf_data_temp))
        backgrounds = torch.cat([obj[0].unsqueeze(0) for obj in objs], dim=0).to(device)

        for _ in range(self.num_restarts):
            # Initialize adversarial perturbation
            z_delta = torch.zeros((1, 3, height, width), device=device, dtype=torch.float32)
            z_delta.uniform_(0, 1)

            # Set up optimizer
            if self.optimizer == 'sgd':
                opt = optim.SGD([z_delta], lr=self.step_size, momentum=0.9)
            elif self.optimizer == 'adam':
                opt = optim.Adam([z_delta], lr=self.step_size)
            elif self.optimizer == 'rmsprop':
                opt = optim.RMSprop([z_delta], lr=self.step_size)
            else:
                raise NotImplementedError('Given optimizer not implemented.')
            start_time = time.time()

            # Run PGD on inputs for specified number of steps
            for step in range(self.num_steps):
                z_delta.requires_grad_()
                delta = self._to_model_space(z_delta, 0, 1)

                # Randomly select background and apply transforms (crop and scale)
                np.random.shuffle(all_bg_idx)
                bg_idx = all_bg_idx[:self.num_eot]

                curr_tf_data = [data[bg_idx] for data in tf_data]
                delta = delta.repeat(self.num_eot, 1, 1, 1)
                adv_img = apply_transform(
                    backgrounds[bg_idx], delta, tf_function, *curr_tf_data)
                adv_img = resize_transform(adv_img)

                # Compute logits, loss, gradients
                out, _ = self.core_model(adv_img, val=True)
                conf = out[:, :, 4:5] * out[:, :, 5:]
                conf, labels = conf.max(-1)
                if obj_class is not None:
                    loss = 0
                    for c, l in zip(conf, labels):
                        c_l = c[l == obj_class]
                        if c_l.size(0) > 0:
                            # Select prediction from box with max confidence and ignore
                            # ones with already low confidence
                            loss += c_l.max().clamp_min(self.min_conf)
                    loss /= self.num_eot
                else:
                    loss = conf.max(1)[0].clamp_min(self.min_conf).mean()

                tv = ((delta[:, :, :-1, :] - delta[:, :, 1:, :]).abs().mean() +
                      (delta[:, :, :, :-1] - delta[:, :, :, 1:]).abs().mean())
                # loss = out[:, :, 4].mean() + self.lmbda * tv
                loss += self.lmbda * tv
                loss.backward(retain_graph=True)
                opt.step()
                # lr_schedule.step(loss)

                if ema_loss is None:
                    ema_loss = loss.item()
                else:
                    ema_loss = ema_const * ema_loss + (1 - ema_const) * loss.item()
                if step % 100 == 0:
                    print(f'step: {step:4d}   loss: {ema_loss:.4f}   time: {time.time() - start_time:.2f}s')
                    start_time = time.time()
                    # DEBUG
                    # import os
                    # for idx in range(self.num_eot):
                    #     if not os.path.exists(f'tmp/{idx}/test_adv_img_{step}.png'):
                    #         os.makedirs(f'tmp/{idx}/', exist_ok=True)
                    #     torchvision.utils.save_image(adv_img[idx], f'tmp/{idx}/test_adv_img_{step}.png')

        # DEBUG
        outt = non_max_suppression(out.detach(), conf_thres=0.25, iou_thres=0.45)
        plot_images(adv_img.detach(), output_to_target(outt))

        # Return worst-case perturbed input logits
        self.core_model.train(mode)
        return delta.detach()

    def _to_attack_space(self, x, min_, max_):
        # map from [min_, max_] to [-1, +1]
        a = (min_ + max_) / 2
        b = (max_ - min_) / 2
        x = (x - a) / b

        # from [-1, +1] to approx. (-1, +1)
        x = x * 0.99999

        # from (-1, +1) to (-inf, +inf): atanh(x)
        return 0.5 * torch.log((1 + x) / (1 - x))

    def _to_model_space(self, x, min_, max_):
        """Transforms an input from the attack space to the model space. 
        This transformation and the returned gradient are elementwise."""
        # from (-inf, +inf) to (-1, +1)
        x = torch.tanh(x)

        # map from (-1, +1) to (min_, max_)
        a = (min_ + max_) / 2
        b = (max_ - min_) / 2
        x = x * b + a
        return x


def get_transform(adv_patch_cropped, shape, predicted_class, row, h0, w0,
                  h_ratio, w_ratio, w_pad, h_pad):
    # TODO: This should directly come from patch mask
    patch_size_in_pixel = adv_patch_cropped.shape[1]
    patch_size_in_mm = 250
    sign_canonical, sign_mask, src = get_sign_canonical(
        shape, predicted_class, patch_size_in_pixel, patch_size_in_mm)
    alpha = torch.tensor(row['alpha'])
    beta = torch.tensor(row['beta'])

    # if annotated, then use those points
    if not pd.isna(row['points']):
        tgt = np.array(literal_eval(row['points']), dtype=np.float32)
        tgt[:, 1] = (tgt[:, 1] * h_ratio) + h_pad
        tgt[:, 0] = (tgt[:, 0] * w_ratio) + w_pad
    else:
        tgt = row['tgt'] if pd.isna(row['tgt_polygon']) else row['tgt_polygon']
        tgt = np.array(literal_eval(tgt), dtype=np.float32)
        offset_x_ratio = row['xmin_ratio']
        offset_y_ratio = row['ymin_ratio']
        # Have to correct for the padding when df is saved (TODO: this should be simplified)
        pad_size = int(max(h0, w0) * 0.25)
        x_min = offset_x_ratio * (w0 + pad_size * 2) - pad_size
        y_min = offset_y_ratio * (h0 + pad_size * 2) - pad_size
        # Order of coordinate in tgt is inverted, i.e., (x, y) instead of (y, x)
        tgt[:, 1] = (tgt[:, 1] + y_min) * h_ratio + h_pad
        tgt[:, 0] = (tgt[:, 0] + x_min) * w_ratio + w_pad

    src = np.array(src, dtype=np.float32)
    # TODO: moving patch
    # sign_height = max(tgt[:, 1]) - min(tgt[:, 1])
    # tgt[:, 1] += sign_height * 0.3

    if len(src) == 3:
        M = torch.from_numpy(getAffineTransform(src, tgt)).unsqueeze(0).float()
        transform_func = warp_affine
    else:
        src = torch.from_numpy(src).unsqueeze(0)
        tgt = torch.from_numpy(tgt).unsqueeze(0)
        M = get_perspective_transform(src, tgt)
        transform_func = warp_perspective

    return transform_func, sign_canonical, sign_mask, M.squeeze(), alpha, beta


def apply_transform(image, adv_patch, transform_func, sign_canonical, sign_mask,
                    M, alpha, beta):
    batch_size, _, patch_size_in_pixel, _ = adv_patch.shape
    adv_patch.clamp_(0, 1).mul_(alpha).add_(beta).clamp_(0, 1)
    sign_size_in_pixel = sign_canonical.size(-1)

    # TODO:
    # Patch location (here is center). Should match location used during attack
    begin = (sign_size_in_pixel - patch_size_in_pixel) // 2
    end = begin + patch_size_in_pixel
    sign_canonical[:, :-1, begin:end, begin:end] = adv_patch
    sign_canonical[:, -1, begin:end, begin:end] = 1
    # Crop patch that is not on the sign
    sign_canonical = sign_canonical * sign_mask

    warped_patch = transform_func(sign_canonical,
                                  M, image.shape[2:],
                                  mode='bilinear',  # TODO
                                  padding_mode='zeros')
    warped_patch.clamp_(0, 1)
    alpha_mask = warped_patch[:, -1].unsqueeze(1)
    final_img = (1 - alpha_mask) * image / 255 + alpha_mask * warped_patch[:, :-1]
    return final_img<|MERGE_RESOLUTION|>--- conflicted
+++ resolved
@@ -1,13 +1,5 @@
-<<<<<<< HEAD
 import os
 import numpy as np
-=======
-import time
-from ast import literal_eval
-
-import numpy as np
-import pandas as pd
->>>>>>> 2e562c53
 import torch
 import torch.optim as optim
 import torchvision
@@ -22,15 +14,12 @@
 
 from ..utils.image import letterbox, mask_to_box
 from .base_detector import DetectorAttackModule
-<<<<<<< HEAD
 import torchvision
 from val_attack_synthetic import transform_and_apply_patch
                     
 import torchvision.transforms as T
 import torch.nn.functional as F
 
-=======
->>>>>>> 2e562c53
 
 EPS = 1e-6
 
@@ -126,17 +115,31 @@
 
                     self.obj_transforms = K.RandomAffine(30, translate=(0.45, 0.45), p=1.0, return_transform=True)
                     
-                    self.resize_transforms = T.Resize(size=400)
+
                     synthetic_sign_size = 127
+                    old_ratio = synthetic_sign_size/960
                     prob_array = [0.38879158, 0.26970227, 0.16462349, 0.07530647, 0.04378284, 0.03327496, 0.01050788, 0.00700525, 0.00350263, 0.00350263]
-                    new_possible_sizes = [63.0220832824707, 110.45516967773438, 157.88824462890625, 205.32131958007812, 252.75440979003906, 300.1875, 347.62054443359375, 395.05364990234375, 442.48675537109375, 489.9197998046875]
-                    new_synthetic_sign_size = np.random.choice(new_possible_sizes, None, p=prob_array)
-                    
+                    # new_possible_sizes = [63.0220832824707, 110.45516967773438, 157.88824462890625, 205.32131958007812, 252.75440979003906, 300.1875, 347.62054443359375, 395.05364990234375, 442.48675537109375, 489.9197998046875]
+                    new_possible_ratios = [0.06868837028741837, 0.12278514355421066, 0.17688190937042236, 0.23097868263721466, 0.28507545590400696, 0.33917221426963806, 0.39326900243759155, 0.44736576080322266, 0.5014625191688538, 0.5555592775344849]
+                    new_synthetic_sign_ratio = np.random.choice(new_possible_ratios, None, p=prob_array)
+                    
+                    old_ratio
+                    new_synthetic_sign_ratio
+                    print(new_synthetic_sign_ratio)
+                    print(old_ratio)
+                    print(self.input_size)
+                    # new_size = self.input_size * new_synthetic_sign_ratio / old_ratio
+                    new_size = (int(self.input_size[0] * new_synthetic_sign_ratio / old_ratio), int(self.input_size[1] * new_synthetic_sign_ratio / old_ratio))
+                    print(new_size)
+                    # qqq
+                    self.resize_transforms = T.Resize(size=new_size)
+
                     # Apply random transformations
                     patch_full[:, ymin:ymin + height, xmin:xmin + width] = delta
                     adv_obj = patch_mask * patch_full + (1 - patch_mask) * obj
                     
-                    pad_height, pad_width = adv_obj.shape[1] - 400, adv_obj.shape[2] - 533
+                    # pad_height, pad_width = adv_obj.shape[1] - 400, adv_obj.shape[2] - 533
+                    pad_height, pad_width = adv_obj.shape[1] - new_size[0], adv_obj.shape[2] - new_size[1]
                     pad_left = pad_width//2
                     pad_right = pad_width//2 + pad_width % 2
                     pad_top = pad_height//2
@@ -147,13 +150,21 @@
                     adv_obj = adv_obj.expand(self.num_eot, -1, -1, -1)
                     adv_obj, tf_params = self.obj_transforms(adv_obj)
                     adv_obj = adv_obj.clamp(0, 1)
+                    torchvision.utils.save_image(obj_mask_dup, 'tmp/synthetic/test_mask.png')
+                    
                     obj_mask_dup = self.resize_transforms(obj_mask_dup)
+                    torchvision.utils.save_image(obj_mask_dup, 'tmp/synthetic/test_mask_resized.png')
+                    qqq
                     obj_mask_dup = F.pad(obj_mask_dup, pad=(pad_left, pad_right, pad_top, pad_bottom))
 
                     o_mask = self.mask_transforms.apply_transform(
                         obj_mask_dup, None, transform=tf_params)
                     adv_img = o_mask * adv_obj + (1 - o_mask) * bgs
                     adv_img = letterbox(adv_img, new_shape=self.input_size[1])[0]
+
+                    torchvision.utils.save_image(adv_img[0], f'tmp/synthetic/test_synthetic_adv_img_{step}.png')
+
+                    print(adv_img.shape)
 
                     # Compute logits, loss, gradients
                     out, _ = self.core_model(adv_img, val=True)
