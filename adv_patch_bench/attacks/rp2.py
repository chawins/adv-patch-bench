--- conflicted
+++ resolved
@@ -365,16 +365,10 @@
         tf_function = get_transform(sign_size_in_pixel, *objs[0][1],
                                     transform=self.transform)[0]
         tf_data_temp = [get_transform(sign_size_in_pixel, *obj[1],
-<<<<<<< HEAD
                                       transform=self.transform)[1:-1] for obj in objs]
         
         all_tgts = [get_transform(sign_size_in_pixel, *obj[1],
                                       transform=self.transform)[-1] for obj in objs]
-=======
-                                      use_transform=self.use_transform)[1:-1] for obj in objs]
-        all_tgts = [get_transform(sign_size_in_pixel, *obj[1],
-                                  use_transform=self.use_transform)[-1] for obj in objs]
->>>>>>> 5aeed8a1
 
         # tf_data contains [sign_canonical, sign_mask, M, alpha, beta]
         tf_data = []
