import os
import numpy as np
import torch
import torch.optim as optim
import torchvision
from cv2 import getAffineTransform
from example_transforms import get_sign_canonical
from kornia import augmentation as K
from kornia.constants import Resample
from kornia.geometry.transform import (get_perspective_transform, warp_affine,
                                       warp_perspective)
from yolov5.utils.general import non_max_suppression
from yolov5.utils.plots import output_to_target, plot_images

from ..utils.image import letterbox, mask_to_box
from .base_detector import DetectorAttackModule
import torchvision
from val_attack_synthetic import transform_and_apply_patch
                    
import torchvision.transforms as T
import torch.nn.functional as F


EPS = 1e-6


class RP2AttackModule(DetectorAttackModule):

    def __init__(self, attack_config, core_model, loss_fn, norm, eps, **kwargs):
        super(RP2AttackModule, self).__init__(
            attack_config, core_model, loss_fn, norm, eps, **kwargs)
        self.num_steps = attack_config['rp2_num_steps']
        self.step_size = attack_config['rp2_step_size']
        self.optimizer = attack_config['rp2_optimizer']
        self.num_eot = attack_config['rp2_num_eot']
        self.lmbda = attack_config['rp2_lambda']
        self.min_conf = attack_config['rp2_min_conf']
        self.input_size = attack_config['input_size']
        self.num_restarts = 1

        self.bg_transforms = K.RandomResizedCrop(self.input_size, p=1.0)
        # self.obj_transforms = K.container.AugmentationSequential(
        #     K.RandomAffine(30, translate=(0.5, 0.5)),      # Only translate and rotate as in Eykholt et al.
        #     # RandomAffine(30, translate=(0.5, 0.5), scale=(0.25, 4), shear=(0.1, 0.1), p=1.0),
        #     # TODO: add more transforms in the future
        #     return_transform=True,
        # )
        # self.mask_transforms = K.container.AugmentationSequential(
        #     K.RandomAffine(30, translate=(0.5, 0.5), resample=Resample.NEAREST),
        # )
        self.obj_transforms = K.RandomAffine(30, translate=(0.45, 0.45), p=1.0, return_transform=True)
        self.mask_transforms = K.RandomAffine(30, translate=(0.45, 0.45), p=1.0, resample=Resample.NEAREST)

    def attack(self,
               obj: torch.Tensor,
               obj_mask: torch.Tensor,
               patch_mask: torch.Tensor,
               backgrounds: torch.Tensor,
               obj_class: int = None) -> torch.Tensor:
        """Run RP2 Attack.

        Args:
            obj (torch.Tesnor): Object to place the adversarial patch on, shape [C, H, W]
            obj_mask (torch.Tesnor): Mask of object, must have shape [1, H, W]
            patch_mask (torch.Tesnor): Mask of the patch, must have shape [1, H, W]
            backgrounds (torch.Tesnor): Background images, shape [N, C, H, W]

        Returns:
            torch.Tensor: Adversarial patch with shape [C, H, W]
        """

        mode = self.core_model.training
        self.core_model.eval()
        device = obj.device
        dtype = obj.dtype

        obj_mask_dup = obj_mask.expand(self.num_eot, -1, -1, -1)
        ymin, xmin, height, width = mask_to_box(patch_mask)
        patch_full = torch.zeros_like(obj)

        # TODO: Initialize worst-case inputs, use moving average
        # x_adv_worst = x.clone().detach()
        # worst_losses =
        ema_const = 0.99
        ema_loss = None

        for _ in range(self.num_restarts):
            # Initialize adversarial perturbation
            z_delta = torch.zeros((1, 3, height, width), device=device, dtype=dtype)
            z_delta.uniform_(-10, 10)

            # Set up optimizer
            if self.optimizer == 'sgd':
                opt = optim.SGD([z_delta], lr=self.step_size, momentum=0.999)
            elif self.optimizer == 'adam':
                opt = optim.Adam([z_delta], lr=self.step_size)
            elif self.optimizer == 'rmsprop':
                opt = optim.RMSprop([z_delta], lr=self.step_size)
            else:
                raise NotImplementedError('Given optimizer not implemented.')
            lr_schedule = optim.lr_scheduler.ReduceLROnPlateau(
                opt, factor=0.2, patience=int(self.num_steps / 10),
                threshold=1e-9, min_lr=self.step_size * 1e-6, verbose=True)

            # Run PGD on inputs for specified number of steps
<<<<<<< HEAD
            with torch.autograd.set_detect_anomaly(True):
                for step in range(self.num_steps):
                    z_delta.requires_grad_()
                    delta = self._to_model_space(z_delta, 0, 1)

                    # Randomly select background and apply transforms (crop and scale)
                    bg_idx = torch.randint(0, len(backgrounds), size=(self.num_eot, ))
                    bgs = backgrounds[bg_idx]
                    bgs = self.bg_transforms(bgs)

                    self.obj_transforms = K.RandomAffine(30, translate=(0.45, 0.45), p=1.0, return_transform=True)
                    

                    synthetic_sign_size = 127
                    old_ratio = synthetic_sign_size/960
                    prob_array = [0.38879158, 0.26970227, 0.16462349, 0.07530647, 0.04378284, 0.03327496, 0.01050788, 0.00700525, 0.00350263, 0.00350263]
                    # new_possible_sizes = [63.0220832824707, 110.45516967773438, 157.88824462890625, 205.32131958007812, 252.75440979003906, 300.1875, 347.62054443359375, 395.05364990234375, 442.48675537109375, 489.9197998046875]
                    new_possible_ratios = [0.06868837028741837, 0.12278514355421066, 0.17688190937042236, 0.23097868263721466, 0.28507545590400696, 0.33917221426963806, 0.39326900243759155, 0.44736576080322266, 0.5014625191688538, 0.5555592775344849]
                    new_synthetic_sign_ratio = np.random.choice(new_possible_ratios, None, p=prob_array)
                    
                    old_ratio
                    new_synthetic_sign_ratio
                    print(new_synthetic_sign_ratio)
                    print(old_ratio)
                    print(self.input_size)
                    # new_size = self.input_size * new_synthetic_sign_ratio / old_ratio
                    new_size = (int(self.input_size[0] * new_synthetic_sign_ratio / old_ratio), int(self.input_size[1] * new_synthetic_sign_ratio / old_ratio))
                    print(new_size)
                    # qqq
                    self.resize_transforms = T.Resize(size=new_size)

                    # Apply random transformations
                    patch_full[:, ymin:ymin + height, xmin:xmin + width] = delta
                    adv_obj = patch_mask * patch_full + (1 - patch_mask) * obj
                    
                    # pad_height, pad_width = adv_obj.shape[1] - 400, adv_obj.shape[2] - 533
                    pad_height, pad_width = adv_obj.shape[1] - new_size[0], adv_obj.shape[2] - new_size[1]
                    pad_left = pad_width//2
                    pad_right = pad_width//2 + pad_width % 2
                    pad_top = pad_height//2
                    pad_bottom = pad_height//2 + pad_height % 2
                    adv_obj = self.resize_transforms(adv_obj)                    
                    adv_obj = F.pad(adv_obj, pad=(pad_left, pad_right, pad_top, pad_bottom))
                    
                    adv_obj = adv_obj.expand(self.num_eot, -1, -1, -1)
                    adv_obj, tf_params = self.obj_transforms(adv_obj)
                    adv_obj = adv_obj.clamp(0, 1)
                    torchvision.utils.save_image(obj_mask_dup, 'tmp/synthetic/test_mask.png')
                    
                    obj_mask_dup = self.resize_transforms(obj_mask_dup)
                    torchvision.utils.save_image(obj_mask_dup, 'tmp/synthetic/test_mask_resized.png')
                    qqq
                    obj_mask_dup = F.pad(obj_mask_dup, pad=(pad_left, pad_right, pad_top, pad_bottom))

                    o_mask = self.mask_transforms.apply_transform(
                        obj_mask_dup, None, transform=tf_params)
                    adv_img = o_mask * adv_obj + (1 - o_mask) * bgs
                    adv_img = letterbox(adv_img, new_shape=self.input_size[1])[0]

                    torchvision.utils.save_image(adv_img[0], f'tmp/synthetic/test_synthetic_adv_img_{step}.png')

                    print(adv_img.shape)

                    # Compute logits, loss, gradients
                    out, _ = self.core_model(adv_img, val=True)

                    # Use YOLOv5 default values
                    # nms_out = non_max_suppression(out, conf_thres=0.001, iou_thres=0.6)
                    loss = 0
                    for i, det in enumerate(out):
                        # Confidence = obj_conf * cls_conf
                        conf = det[:, 4:5] * det[:, 5:]
                        # Get predicted class
                        conf, labels = conf.max(1)
                        # Select only desired class if specified
                        if obj_class is not None:
                            conf = conf[labels == obj_class]
                        if conf.size(0) > 0:
                            # Select prediction from box with max confidence
                            # and ignore ones with already low confidence
                            loss += conf.max().clamp_min(self.min_conf)
=======
            for step in range(self.num_steps):
                z_delta.requires_grad_()
                delta = self._to_model_space(z_delta, 0, 1)
>>>>>>> 0b90b9b8

                # Randomly select background and apply transforms (crop and scale)
                bg_idx = torch.randint(0, len(backgrounds), size=(self.num_eot, ))
                bgs = backgrounds[bg_idx]
                bgs = self.bg_transforms(bgs)

                # Apply random transformations
                patch_full[:, ymin:ymin + height, xmin:xmin + width] = delta
                adv_obj = patch_mask * patch_full + (1 - patch_mask) * obj
                adv_obj = adv_obj.expand(self.num_eot, -1, -1, -1)
                adv_obj, tf_params = self.obj_transforms(adv_obj)
                adv_obj = adv_obj.clamp(0, 1)

                o_mask = self.mask_transforms.apply_transform(
                    obj_mask_dup, None, transform=tf_params)
                adv_img = o_mask * adv_obj + (1 - o_mask) * bgs
                # Patch image the same way as YOLO
                adv_img = letterbox(adv_img, new_shape=self.input_size[1])[0]

                # Compute logits, loss, gradients
                out, _ = self.core_model(adv_img, val=True)
                conf = out[:, :, 4:5] * out[:, :, 5:]
                conf, labels = conf.max(-1)
                if obj_class is not None:
                    loss = 0
                    for c, l in zip(conf, labels):
                        c_l = c[l == obj_class]
                        if c_l.size(0) > 0:
                            # Select prediction from box with max confidence and ignore
                            # ones with already low confidence
                            loss += c_l.max().clamp_min(self.min_conf)
                    loss /= self.num_eot
                else:
                    loss = conf.max(1)[0].clamp_min(self.min_conf).mean()

                loss /= self.num_eot
                tv = ((delta[:, :, :-1, :] - delta[:, :, 1:, :]).abs().mean() +
                      (delta[:, :, :, :-1] - delta[:, :, :, 1:]).abs().mean())
                # loss = out[:, :, 4].mean() + self.lmbda * tv
                loss += self.lmbda * tv
                loss.backward(retain_graph=True)
                opt.step()
                # lr_schedule.step(loss)

                if ema_loss is None:
                    ema_loss = loss.item()
                else:
                    ema_loss = ema_const * ema_loss + (1 - ema_const) * loss.item()
                if step % 100 == 0:
                    print(f'step: {step}   loss: {ema_loss:.6f}')

                # if self.num_restarts == 1:
                #     x_adv_worst = x_adv
                # else:
                #     # Update worst-case inputs with itemized final losses
                #     fin_losses = self.loss_fn(self.core_model(x_adv), y).reshape(worst_losses.shape)
                #     up_mask = (fin_losses >= worst_losses).float()
                #     x_adv_worst = x_adv * up_mask + x_adv_worst * (1 - up_mask)
                #     worst_losses = fin_losses * up_mask + worst_losses * (1 - up_mask)

        # DEBUG
        # outt = non_max_suppression(out.detach(), conf_thres=0.25, iou_thres=0.6)
        # plot_images(adv_img.clamp(0, 1).detach(), c)

        # Return worst-case perturbed input logits
        self.core_model.train(mode)
        return delta.detach()

    def transform_and_attack(self, objs, patch_mask, obj_class):
        """Run RP2 Attack.

        Args:

        Returns:
            torch.Tensor: Adversarial patch with shape [C, H, W]
        """
        device = patch_mask.device
        mode = self.core_model.training
        self.core_model.eval()
        self.objs = objs
        device = 'cuda:0'
        resize_transform = torchvision.transforms.Resize(size=self.input_size)
        ymin, xmin, height, width = mask_to_box(patch_mask)

        # ema_const = 0.99
        ema_const = 0
        ema_loss = None

        # Process transform data
        delta_temp = torch.zeros((3, height, width), device=device, dtype=torch.float32)
        # Assume that every signs use the same transform function (len(tgt) = 4)
        tf_function = get_transform(delta_temp, *objs[0][1])[0]
        tf_data_temp = [get_transform(delta_temp, *obj[1])[1:] for obj in objs]
        tf_data = []
        for i in range(5):
            data_i = []
            for data in tf_data_temp:
                data_i.append(data[i].unsqueeze(0))
            data_i = torch.cat(data_i, dim=0).to(device)
            if i in (3, 4):
                # Add singletons for alpha and beta
                data_i = data_i[:, None, None, None]
            tf_data.append(data_i)
        all_bg_idx = np.arange(len(tf_data_temp))
        backgrounds = torch.cat([obj[0].unsqueeze(0) for obj in objs], dim=0).to(device)

        for _ in range(self.num_restarts):
            # Initialize adversarial perturbation
            z_delta = torch.zeros((1, 3, height, width), device=device, dtype=torch.float32)
            z_delta.uniform_(0, 1)

            # Set up optimizer
            if self.optimizer == 'sgd':
                opt = optim.SGD([z_delta], lr=self.step_size, momentum=0.9)
            elif self.optimizer == 'adam':
                opt = optim.Adam([z_delta], lr=self.step_size)
            elif self.optimizer == 'rmsprop':
                opt = optim.RMSprop([z_delta], lr=self.step_size)
            else:
                raise NotImplementedError('Given optimizer not implemented.')
            start_time = time.time()

            # Run PGD on inputs for specified number of steps
            for step in range(self.num_steps):
                z_delta.requires_grad_()
                delta = self._to_model_space(z_delta, 0, 1)

                # Randomly select background and apply transforms (crop and scale)
                np.random.shuffle(all_bg_idx)
                bg_idx = all_bg_idx[:self.num_eot]

                curr_tf_data = [data[bg_idx] for data in tf_data]
                delta = delta.repeat(self.num_eot, 1, 1, 1)
                adv_img = apply_transform(
                    backgrounds[bg_idx], delta, tf_function, *curr_tf_data)
                adv_img = resize_transform(adv_img)

                # Compute logits, loss, gradients
                out, _ = self.core_model(adv_img, val=True)
                conf = out[:, :, 4:5] * out[:, :, 5:]
                conf, labels = conf.max(-1)
                if obj_class is not None:
                    loss = 0
                    for c, l in zip(conf, labels):
                        c_l = c[l == obj_class]
                        if c_l.size(0) > 0:
                            # Select prediction from box with max confidence and ignore
                            # ones with already low confidence
                            loss += c_l.max().clamp_min(self.min_conf)
                    loss /= self.num_eot
                else:
                    loss = conf.max(1)[0].clamp_min(self.min_conf).mean()

                tv = ((delta[:, :, :-1, :] - delta[:, :, 1:, :]).abs().mean() +
                      (delta[:, :, :, :-1] - delta[:, :, :, 1:]).abs().mean())
                # loss = out[:, :, 4].mean() + self.lmbda * tv
                loss += self.lmbda * tv
                loss.backward(retain_graph=True)
                opt.step()
                # lr_schedule.step(loss)

                if ema_loss is None:
                    ema_loss = loss.item()
                else:
                    ema_loss = ema_const * ema_loss + (1 - ema_const) * loss.item()
                if step % 100 == 0:
                    print(f'step: {step:4d}   loss: {ema_loss:.4f}   time: {time.time() - start_time:.2f}s')
                    start_time = time.time()
                    # DEBUG
                    # import os
                    # for idx in range(self.num_eot):
                    #     if not os.path.exists(f'tmp/{idx}/test_adv_img_{step}.png'):
                    #         os.makedirs(f'tmp/{idx}/', exist_ok=True)
                    #     torchvision.utils.save_image(adv_img[idx], f'tmp/{idx}/test_adv_img_{step}.png')

        # DEBUG
        outt = non_max_suppression(out.detach(), conf_thres=0.25, iou_thres=0.45)
        plot_images(adv_img.detach(), output_to_target(outt))

        # Return worst-case perturbed input logits
        self.core_model.train(mode)
        return delta.detach()

    def _to_attack_space(self, x, min_, max_):
        # map from [min_, max_] to [-1, +1]
        a = (min_ + max_) / 2
        b = (max_ - min_) / 2
        x = (x - a) / b

        # from [-1, +1] to approx. (-1, +1)
        x = x * 0.99999

        # from (-1, +1) to (-inf, +inf): atanh(x)
        return 0.5 * torch.log((1 + x) / (1 - x))

    def _to_model_space(self, x, min_, max_):
        """Transforms an input from the attack space to the model space. 
        This transformation and the returned gradient are elementwise."""
        # from (-inf, +inf) to (-1, +1)
        x = torch.tanh(x)

        # map from (-1, +1) to (min_, max_)
        a = (min_ + max_) / 2
        b = (max_ - min_) / 2
        x = x * b + a
        return x


def get_transform(adv_patch_cropped, shape, predicted_class, row, h0, w0,
                  h_ratio, w_ratio, w_pad, h_pad):
    # TODO: This should directly come from patch mask
    patch_size_in_pixel = adv_patch_cropped.shape[1]
    patch_size_in_mm = 250
    sign_canonical, sign_mask, src = get_sign_canonical(
        shape, predicted_class, patch_size_in_pixel, patch_size_in_mm)
    alpha = torch.tensor(row['alpha'])
    beta = torch.tensor(row['beta'])

    # if annotated, then use those points
    if not pd.isna(row['points']):
        tgt = np.array(literal_eval(row['points']), dtype=np.float32)
        tgt[:, 1] = (tgt[:, 1] * h_ratio) + h_pad
        tgt[:, 0] = (tgt[:, 0] * w_ratio) + w_pad
    else:
        tgt = row['tgt'] if pd.isna(row['tgt_polygon']) else row['tgt_polygon']
        tgt = np.array(literal_eval(tgt), dtype=np.float32)
        offset_x_ratio = row['xmin_ratio']
        offset_y_ratio = row['ymin_ratio']
        # Have to correct for the padding when df is saved (TODO: this should be simplified)
        pad_size = int(max(h0, w0) * 0.25)
        x_min = offset_x_ratio * (w0 + pad_size * 2) - pad_size
        y_min = offset_y_ratio * (h0 + pad_size * 2) - pad_size
        # Order of coordinate in tgt is inverted, i.e., (x, y) instead of (y, x)
        tgt[:, 1] = (tgt[:, 1] + y_min) * h_ratio + h_pad
        tgt[:, 0] = (tgt[:, 0] + x_min) * w_ratio + w_pad

    src = np.array(src, dtype=np.float32)
    # TODO: moving patch
    # sign_height = max(tgt[:, 1]) - min(tgt[:, 1])
    # tgt[:, 1] += sign_height * 0.3

    if len(src) == 3:
        M = torch.from_numpy(getAffineTransform(src, tgt)).unsqueeze(0).float()
        transform_func = warp_affine
    else:
        src = torch.from_numpy(src).unsqueeze(0)
        tgt = torch.from_numpy(tgt).unsqueeze(0)
        M = get_perspective_transform(src, tgt)
        transform_func = warp_perspective

    return transform_func, sign_canonical, sign_mask, M.squeeze(), alpha, beta


def apply_transform(image, adv_patch, transform_func, sign_canonical, sign_mask,
                    M, alpha, beta):
    batch_size, _, patch_size_in_pixel, _ = adv_patch.shape
    adv_patch.clamp_(0, 1).mul_(alpha).add_(beta).clamp_(0, 1)
    sign_size_in_pixel = sign_canonical.size(-1)

    # TODO:
    # Patch location (here is center). Should match location used during attack
    begin = (sign_size_in_pixel - patch_size_in_pixel) // 2
    end = begin + patch_size_in_pixel
    sign_canonical[:, :-1, begin:end, begin:end] = adv_patch
    sign_canonical[:, -1, begin:end, begin:end] = 1
    # Crop patch that is not on the sign
    sign_canonical = sign_canonical * sign_mask

    warped_patch = transform_func(sign_canonical,
                                  M, image.shape[2:],
                                  mode='bilinear',  # TODO
                                  padding_mode='zeros')
    warped_patch.clamp_(0, 1)
    alpha_mask = warped_patch[:, -1].unsqueeze(1)
    final_img = (1 - alpha_mask) * image / 255 + alpha_mask * warped_patch[:, :-1]
    return final_img<|MERGE_RESOLUTION|>--- conflicted
+++ resolved
@@ -103,7 +103,6 @@
                 threshold=1e-9, min_lr=self.step_size * 1e-6, verbose=True)
 
             # Run PGD on inputs for specified number of steps
-<<<<<<< HEAD
             with torch.autograd.set_detect_anomaly(True):
                 for step in range(self.num_steps):
                     z_delta.requires_grad_()
@@ -116,139 +115,84 @@
 
                     self.obj_transforms = K.RandomAffine(30, translate=(0.45, 0.45), p=1.0, return_transform=True)
                     
-
-                    synthetic_sign_size = 127
+                    
+                    indices = np.where(obj_mask.cpu()[0] > 0)
+                    x_min, x_max = min(indices[1]), max(indices[1])
+                    y_min, y_max = min(indices[0]), max(indices[0])
+                    # synthetic_sign_height = y_max - y_min
+                    # synthetic_sign_width = x_max - x_min
+                    synthetic_sign_size = x_max - x_min
+
+
                     old_ratio = synthetic_sign_size/960
+                    # 736, 1312
                     prob_array = [0.38879158, 0.26970227, 0.16462349, 0.07530647, 0.04378284, 0.03327496, 0.01050788, 0.00700525, 0.00350263, 0.00350263]
-                    # new_possible_sizes = [63.0220832824707, 110.45516967773438, 157.88824462890625, 205.32131958007812, 252.75440979003906, 300.1875, 347.62054443359375, 395.05364990234375, 442.48675537109375, 489.9197998046875]
-                    new_possible_ratios = [0.06868837028741837, 0.12278514355421066, 0.17688190937042236, 0.23097868263721466, 0.28507545590400696, 0.33917221426963806, 0.39326900243759155, 0.44736576080322266, 0.5014625191688538, 0.5555592775344849]
-                    new_synthetic_sign_ratio = np.random.choice(new_possible_ratios, None, p=prob_array)
+                    new_possible_ratios = [0.05340427, 0.11785139, 0.18229851, 0.24674563, 0.31119275, 0.3756399, 0.440087, 0.5045341 , 0.56898123, 0.6334284, 0.6978755 ]
+                    index_array = np.arange(0, len(new_possible_ratios)-1)
+                    sampled_index = np.random.choice(index_array, None, p=prob_array)
+                    low_bin_edge, high_bin_edge = new_possible_ratios[sampled_index], new_possible_ratios[sampled_index+1]
+                    self.obj_transforms = K.RandomAffine(30, translate=(0.45, 0.45), p=1.0, return_transform=True, scale=(low_bin_edge/old_ratio, high_bin_edge/old_ratio))
                     
-                    old_ratio
-                    new_synthetic_sign_ratio
-                    print(new_synthetic_sign_ratio)
-                    print(old_ratio)
-                    print(self.input_size)
-                    # new_size = self.input_size * new_synthetic_sign_ratio / old_ratio
-                    new_size = (int(self.input_size[0] * new_synthetic_sign_ratio / old_ratio), int(self.input_size[1] * new_synthetic_sign_ratio / old_ratio))
-                    print(new_size)
-                    # qqq
-                    self.resize_transforms = T.Resize(size=new_size)
+                    # new_size = (int(self.input_size[0] * new_synthetic_sign_ratio / old_ratio), int(self.input_size[1] * new_synthetic_sign_ratio / old_ratio))
+                    # self.resize_transforms = T.Resize(size=new_size)
 
                     # Apply random transformations
                     patch_full[:, ymin:ymin + height, xmin:xmin + width] = delta
                     adv_obj = patch_mask * patch_full + (1 - patch_mask) * obj
                     
-                    # pad_height, pad_width = adv_obj.shape[1] - 400, adv_obj.shape[2] - 533
-                    pad_height, pad_width = adv_obj.shape[1] - new_size[0], adv_obj.shape[2] - new_size[1]
-                    pad_left = pad_width//2
-                    pad_right = pad_width//2 + pad_width % 2
-                    pad_top = pad_height//2
-                    pad_bottom = pad_height//2 + pad_height % 2
-                    adv_obj = self.resize_transforms(adv_obj)                    
-                    adv_obj = F.pad(adv_obj, pad=(pad_left, pad_right, pad_top, pad_bottom))
-                    
                     adv_obj = adv_obj.expand(self.num_eot, -1, -1, -1)
                     adv_obj, tf_params = self.obj_transforms(adv_obj)
-                    adv_obj = adv_obj.clamp(0, 1)
-                    torchvision.utils.save_image(obj_mask_dup, 'tmp/synthetic/test_mask.png')
-                    
-                    obj_mask_dup = self.resize_transforms(obj_mask_dup)
-                    torchvision.utils.save_image(obj_mask_dup, 'tmp/synthetic/test_mask_resized.png')
-                    qqq
-                    obj_mask_dup = F.pad(obj_mask_dup, pad=(pad_left, pad_right, pad_top, pad_bottom))
+                    adv_obj = adv_obj.clamp(0, 1)                    
 
                     o_mask = self.mask_transforms.apply_transform(
                         obj_mask_dup, None, transform=tf_params)
                     adv_img = o_mask * adv_obj + (1 - o_mask) * bgs
+                    # Patch image the same way as YOLO
                     adv_img = letterbox(adv_img, new_shape=self.input_size[1])[0]
 
-                    torchvision.utils.save_image(adv_img[0], f'tmp/synthetic/test_synthetic_adv_img_{step}.png')
-
-                    print(adv_img.shape)
+                    # torchvision.utils.save_image(adv_img[0], f'tmp/synthetic/test_synthetic_adv_img_rescale_{step}.png')
+                    # print(adv_img.shape)
 
                     # Compute logits, loss, gradients
                     out, _ = self.core_model(adv_img, val=True)
-
-                    # Use YOLOv5 default values
-                    # nms_out = non_max_suppression(out, conf_thres=0.001, iou_thres=0.6)
-                    loss = 0
-                    for i, det in enumerate(out):
-                        # Confidence = obj_conf * cls_conf
-                        conf = det[:, 4:5] * det[:, 5:]
-                        # Get predicted class
-                        conf, labels = conf.max(1)
-                        # Select only desired class if specified
-                        if obj_class is not None:
-                            conf = conf[labels == obj_class]
-                        if conf.size(0) > 0:
-                            # Select prediction from box with max confidence
-                            # and ignore ones with already low confidence
-                            loss += conf.max().clamp_min(self.min_conf)
-=======
-            for step in range(self.num_steps):
-                z_delta.requires_grad_()
-                delta = self._to_model_space(z_delta, 0, 1)
->>>>>>> 0b90b9b8
-
-                # Randomly select background and apply transforms (crop and scale)
-                bg_idx = torch.randint(0, len(backgrounds), size=(self.num_eot, ))
-                bgs = backgrounds[bg_idx]
-                bgs = self.bg_transforms(bgs)
-
-                # Apply random transformations
-                patch_full[:, ymin:ymin + height, xmin:xmin + width] = delta
-                adv_obj = patch_mask * patch_full + (1 - patch_mask) * obj
-                adv_obj = adv_obj.expand(self.num_eot, -1, -1, -1)
-                adv_obj, tf_params = self.obj_transforms(adv_obj)
-                adv_obj = adv_obj.clamp(0, 1)
-
-                o_mask = self.mask_transforms.apply_transform(
-                    obj_mask_dup, None, transform=tf_params)
-                adv_img = o_mask * adv_obj + (1 - o_mask) * bgs
-                # Patch image the same way as YOLO
-                adv_img = letterbox(adv_img, new_shape=self.input_size[1])[0]
-
-                # Compute logits, loss, gradients
-                out, _ = self.core_model(adv_img, val=True)
-                conf = out[:, :, 4:5] * out[:, :, 5:]
-                conf, labels = conf.max(-1)
-                if obj_class is not None:
-                    loss = 0
-                    for c, l in zip(conf, labels):
-                        c_l = c[l == obj_class]
-                        if c_l.size(0) > 0:
-                            # Select prediction from box with max confidence and ignore
-                            # ones with already low confidence
-                            loss += c_l.max().clamp_min(self.min_conf)
+                    conf = out[:, :, 4:5] * out[:, :, 5:]
+                    conf, labels = conf.max(-1)
+                    if obj_class is not None:
+                        loss = 0
+                        for c, l in zip(conf, labels):
+                            c_l = c[l == obj_class]
+                            if c_l.size(0) > 0:
+                                # Select prediction from box with max confidence and ignore
+                                # ones with already low confidence
+                                loss += c_l.max().clamp_min(self.min_conf)
+                        loss /= self.num_eot
+                    else:
+                        loss = conf.max(1)[0].clamp_min(self.min_conf).mean()
+
                     loss /= self.num_eot
-                else:
-                    loss = conf.max(1)[0].clamp_min(self.min_conf).mean()
-
-                loss /= self.num_eot
-                tv = ((delta[:, :, :-1, :] - delta[:, :, 1:, :]).abs().mean() +
-                      (delta[:, :, :, :-1] - delta[:, :, :, 1:]).abs().mean())
-                # loss = out[:, :, 4].mean() + self.lmbda * tv
-                loss += self.lmbda * tv
-                loss.backward(retain_graph=True)
-                opt.step()
-                # lr_schedule.step(loss)
-
-                if ema_loss is None:
-                    ema_loss = loss.item()
-                else:
-                    ema_loss = ema_const * ema_loss + (1 - ema_const) * loss.item()
-                if step % 100 == 0:
-                    print(f'step: {step}   loss: {ema_loss:.6f}')
-
-                # if self.num_restarts == 1:
-                #     x_adv_worst = x_adv
-                # else:
-                #     # Update worst-case inputs with itemized final losses
-                #     fin_losses = self.loss_fn(self.core_model(x_adv), y).reshape(worst_losses.shape)
-                #     up_mask = (fin_losses >= worst_losses).float()
-                #     x_adv_worst = x_adv * up_mask + x_adv_worst * (1 - up_mask)
-                #     worst_losses = fin_losses * up_mask + worst_losses * (1 - up_mask)
+                    tv = ((delta[:, :, :-1, :] - delta[:, :, 1:, :]).abs().mean() +
+                        (delta[:, :, :, :-1] - delta[:, :, :, 1:]).abs().mean())
+                    # loss = out[:, :, 4].mean() + self.lmbda * tv
+                    loss += self.lmbda * tv
+                    loss.backward(retain_graph=True)
+                    opt.step()
+                    # lr_schedule.step(loss)
+
+                    if ema_loss is None:
+                        ema_loss = loss.item()
+                    else:
+                        ema_loss = ema_const * ema_loss + (1 - ema_const) * loss.item()
+                    if step % 100 == 0:
+                        print(f'step: {step}   loss: {ema_loss:.6f}')
+
+                    # if self.num_restarts == 1:
+                    #     x_adv_worst = x_adv
+                    # else:
+                    #     # Update worst-case inputs with itemized final losses
+                    #     fin_losses = self.loss_fn(self.core_model(x_adv), y).reshape(worst_losses.shape)
+                    #     up_mask = (fin_losses >= worst_losses).float()
+                    #     x_adv_worst = x_adv * up_mask + x_adv_worst * (1 - up_mask)
+                    #     worst_losses = fin_losses * up_mask + worst_losses * (1 - up_mask)
 
         # DEBUG
         # outt = non_max_suppression(out.detach(), conf_thres=0.25, iou_thres=0.6)
