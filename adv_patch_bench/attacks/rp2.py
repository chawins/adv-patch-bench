import time
from ast import literal_eval

import numpy as np
import pandas as pd
import torch
import torch.optim as optim
import torchvision
from cv2 import getAffineTransform
from example_transforms import get_sign_canonical
from kornia import augmentation as K
from kornia.constants import Resample
from kornia.geometry.transform import (get_perspective_transform, warp_affine,
                                       warp_perspective)
from yolov5.utils.general import non_max_suppression
from yolov5.utils.plots import output_to_target, plot_images

from ..utils.image import letterbox, mask_to_box
from .base_detector import DetectorAttackModule

EPS = 1e-6


class RP2AttackModule(DetectorAttackModule):

    def __init__(self, attack_config, core_model, loss_fn, norm, eps,
                 rescaling=False, relighting=False, verbose=False, **kwargs):
        super(RP2AttackModule, self).__init__(
            attack_config, core_model, loss_fn, norm, eps, **kwargs)
        self.num_steps = attack_config['rp2_num_steps']
        self.step_size = attack_config['rp2_step_size']
        self.optimizer = attack_config['rp2_optimizer']
        self.num_eot = attack_config['rp2_num_eot']
        self.lmbda = attack_config['rp2_lambda']
        self.min_conf = attack_config['rp2_min_conf']
        self.input_size = attack_config['input_size']
        self.attack_mode = attack_config['attack_mode']

        self.num_restarts = 1
        self.rescaling = rescaling
        self.relighting = relighting
<<<<<<< HEAD
=======
        self.verbose = verbose
        self.augment_real = attack_config['rp2_augment_real']
>>>>>>> cd1109a0

        self.bg_transforms = K.RandomResizedCrop(self.input_size, scale=(0.25, 1), p=1.0)
        # self.obj_transforms = K.container.AugmentationSequential(
        #     K.RandomAffine(30, translate=(0.5, 0.5)),      # Only translate and rotate as in Eykholt et al.
        #     # RandomAffine(30, translate=(0.5, 0.5), scale=(0.25, 4), shear=(0.1, 0.1), p=1.0),
        #     # TODO: add more transforms in the future
        #     return_transform=True,
        # )
        # self.mask_transforms = K.container.AugmentationSequential(
        #     K.RandomAffine(30, translate=(0.5, 0.5), resample=Resample.NEAREST),
        # )
        self.obj_transforms = K.RandomAffine(30, translate=(0.45, 0.45), p=1.0, return_transform=True)
        self.mask_transforms = K.RandomAffine(30, translate=(0.45, 0.45), p=1.0, resample=Resample.NEAREST)
<<<<<<< HEAD
        # self.jitter_transform = K.ColorJitter(brightness=1, contrast=0.5, p=1)
        self.jitter_transform = K.ColorJitter(contrast=0.3, p=1)
        # self.patch_jitter_transform = K.ColorJitter(brightness=(0, 0.1), contrast=(0, 0.1), saturation=(0, 0.1), hue=(0, 0.1))
=======
        self.jitter_transform = K.ColorJitter(brightness=0.3, contrast=0.3, p=1.0)
        self.real_transform = {}
        if self.augment_real:
            self.real_transform['tf_patch'] = K.RandomAffine(
                15, translate=(0.1, 0.1), scale=(0.9, 1.1), p=1.0, resample=Resample.BILINEAR)
            self.real_transform['tf_bg'] = self.bg_transforms
>>>>>>> cd1109a0

    def attack(self,
               obj: torch.Tensor,
               obj_mask: torch.Tensor,
               patch_mask: torch.Tensor,
               backgrounds: torch.Tensor,
               obj_class: int = None,
               obj_size: tuple = None) -> torch.Tensor:
        """Run RP2 Attack.

        Args:
            obj (torch.Tesnor): Object to place the adversarial patch on, shape [C, H, W]
            obj_mask (torch.Tesnor): Mask of object, must have shape [1, H, W]
            patch_mask (torch.Tesnor): Mask of the patch, must have shape [1, H, W]
            backgrounds (torch.Tesnor): Background images, shape [N, C, H, W]

        Returns:
            torch.Tensor: Adversarial patch with shape [C, H, W]
        """

        mode = self.core_model.training
        self.core_model.eval()
        device = obj.device
        dtype = obj.dtype

        obj_mask_dup = obj_mask.expand(self.num_eot, -1, -1, -1)
        ymin, xmin, height, width = mask_to_box(patch_mask)
        patch_full = torch.zeros_like(obj)

        # TODO: Initialize worst-case inputs, use moving average
        # x_adv_worst = x.clone().detach()
        # worst_losses =
        ema_const = 0.99
        ema_loss = None

        for _ in range(self.num_restarts):
            # Initialize adversarial perturbation
            z_delta = torch.zeros((1, 3, height, width), device=device, dtype=dtype)
            z_delta.uniform_(-10, 10)

            # Set up optimizer
            if self.optimizer == 'sgd':
                opt = optim.SGD([z_delta], lr=self.step_size, momentum=0.999)
            elif self.optimizer == 'adam':
                opt = optim.Adam([z_delta], lr=self.step_size)
            elif self.optimizer == 'rmsprop':
                opt = optim.RMSprop([z_delta], lr=self.step_size)
            else:
                raise NotImplementedError('Given optimizer not implemented.')
            lr_schedule = optim.lr_scheduler.ReduceLROnPlateau(
                opt, factor=0.2, patience=int(self.num_steps / 10),
                threshold=1e-9, min_lr=self.step_size * 1e-6, verbose=True)

            # Run PGD on inputs for specified number of steps
            with torch.autograd.set_detect_anomaly(True):
                for step in range(self.num_steps):
                    z_delta.requires_grad_()
                    delta = self._to_model_space(z_delta, 0, 1)

                    # Randomly select background and apply transforms (crop and scale)
                    bg_idx = torch.randint(0, len(backgrounds), size=(self.num_eot, ))
                    bgs = backgrounds[bg_idx]
                    bgs = self.bg_transforms(bgs)

                    # indices = np.where(obj_mask.cpu()[0] > 0)
                    # x_min, x_max = min(indices[1]), max(indices[1])
                    # y_min, y_max = min(indices[0]), max(indices[0])
                    # synthetic_sign_height = y_max - y_min
                    # synthetic_sign_width = x_max - x_min
                    # synthetic_sign_size = x_max - x_min
                    synthetic_sign_size = obj_size[0]
                    # print(synthetic_sign_size)

                    # old_ratio = synthetic_sign_size/960
                    if self.rescaling:
                        old_ratio = synthetic_sign_size/self.input_size[0]
                        prob_array = [0.38879158, 0.26970227, 0.16462349, 0.07530647, 0.04378284,
                                      0.03327496, 0.01050788, 0.00700525, 0.00350263, 0.00350263]
                        new_possible_ratios = [0.05340427, 0.11785139, 0.18229851, 0.24674563,
                                               0.31119275, 0.3756399, 0.440087, 0.5045341, 0.56898123, 0.6334284, 0.6978755]
                        index_array = np.arange(0, len(new_possible_ratios)-1)
                        sampled_index = np.random.choice(index_array, None, p=prob_array)
                        low_bin_edge, high_bin_edge = new_possible_ratios[sampled_index], new_possible_ratios[sampled_index+1]
                        self.obj_transforms = K.RandomAffine(
                            30, translate=(0.45, 0.45),
                            p=1.0, return_transform=True, scale=(low_bin_edge / old_ratio, high_bin_edge / old_ratio))
                    else:
                        self.obj_transforms = K.RandomAffine(
                            30, translate=(0.45, 0.45),
                            p=1.0, return_transform=True, scale=None)

                    # print((low_bin_edge/old_ratio, high_bin_edge/old_ratio))
                    # new_size = (int(self.input_size[0] * new_synthetic_sign_ratio / old_ratio), int(self.input_size[1] * new_synthetic_sign_ratio / old_ratio))
                    # self.resize_transforms = T.Resize(size=new_size)

                    # Apply random transformations
                    patch_full[:, ymin:ymin + height, xmin:xmin + width] = delta
                    adv_obj = patch_mask * patch_full + (1 - patch_mask) * obj

                    adv_obj = adv_obj.expand(self.num_eot, -1, -1, -1)
                    if self.relighting:
                        adv_obj = self.jitter_transform(adv_obj)
                    adv_obj, tf_params = self.obj_transforms(adv_obj)
                    adv_obj = adv_obj.clamp(0, 1)

                    o_mask = self.mask_transforms.apply_transform(
                        obj_mask_dup, None, transform=tf_params)
                    adv_img = o_mask * adv_obj + (1 - o_mask) * bgs
                    # Patch image the same way as YOLO
                    adv_img = letterbox(adv_img, new_shape=self.input_size[1])[0]

                    # if step % 100 == 0:
                    #     torchvision.utils.save_image(adv_img[0], f'tmp/synthetic/test_synthetic_adv_img_{step}.png')

                    # Compute logits, loss, gradients
                    out, _ = self.core_model(adv_img, val=True)
                    conf = out[:, :, 4:5] * out[:, :, 5:]
                    conf, labels = conf.max(-1)
                    if obj_class is not None:
                        loss = 0
                        for c, l in zip(conf, labels):
                            c_l = c[l == obj_class]
                            if c_l.size(0) > 0:
                                # Select prediction from box with max confidence and ignore
                                # ones with already low confidence
                                loss += c_l.max().clamp_min(self.min_conf)
                        loss /= self.num_eot
                    else:
                        loss = conf.max(1)[0].clamp_min(self.min_conf).mean()

                # Compute logits, loss, gradients
                out, _ = self.core_model(adv_img, val=True)
                conf = out[:, :, 4:5] * out[:, :, 5:]
                conf, labels = conf.max(-1)
                if obj_class is not None:
                    loss = 0
                    for c, l in zip(conf, labels):
                        c_l = c[l == obj_class]
                        if c_l.size(0) > 0:
                            # Select prediction from box with max confidence and ignore
                            # ones with already low confidence
                            loss += c_l.max().clamp_min(self.min_conf)
                    loss /= self.num_eot
<<<<<<< HEAD
                    tv = ((delta[:, :, :-1, :] - delta[:, :, 1:, :]).abs().mean() +
                          (delta[:, :, :, :-1] - delta[:, :, :, 1:]).abs().mean())
                    # loss = out[:, :, 4].mean() + self.lmbda * tv
                    loss += self.lmbda * tv
                    loss.backward(retain_graph=True)
                    opt.step()
                    # lr_schedule.step(loss)
=======
                else:
                    loss = conf.max(1)[0].clamp_min(self.min_conf).mean()
>>>>>>> cd1109a0

                loss /= self.num_eot
                tv = ((delta[:, :, :-1, :] - delta[:, :, 1:, :]).abs().mean() +
                      (delta[:, :, :, :-1] - delta[:, :, :, 1:]).abs().mean())
                # loss = out[:, :, 4].mean() + self.lmbda * tv
                loss += self.lmbda * tv
                loss.backward(retain_graph=True)
                opt.step()
                # lr_schedule.step(loss)

                if ema_loss is None:
                    ema_loss = loss.item()
                else:
                    ema_loss = ema_const * ema_loss + (1 - ema_const) * loss.item()
                if step % 100 == 0 and self.verbose:
                    print(f'step: {step}   loss: {ema_loss:.6f}')

                # if self.num_restarts == 1:
                #     x_adv_worst = x_adv
                # else:
                #     # Update worst-case inputs with itemized final losses
                #     fin_losses = self.loss_fn(self.core_model(x_adv), y).reshape(worst_losses.shape)
                #     up_mask = (fin_losses >= worst_losses).float()
                #     x_adv_worst = x_adv * up_mask + x_adv_worst * (1 - up_mask)
                #     worst_losses = fin_losses * up_mask + worst_losses * (1 - up_mask)

        # DEBUG
        # outt = non_max_suppression(out.detach(), conf_thres=0.25, iou_thres=0.6)
        # plot_images(adv_img.clamp(0, 1).detach(), c)

        # Return worst-case perturbed input logits
        self.core_model.train(mode)
        return delta.detach()

    def transform_and_attack(self, objs, patch_mask, obj_class):
        """Run RP2 Attack.

        Args:

        Returns:
            torch.Tensor: Adversarial patch with shape [C, H, W]
        """
        device = patch_mask.device
        mode = self.core_model.training
        self.core_model.eval()
        self.objs = objs
        resize_transform = torchvision.transforms.Resize(size=self.input_size)
        ymin, xmin, height, width = mask_to_box(patch_mask)
        patch_loc = (ymin, xmin, height, width)

        # ema_const = 0.99
        ema_const = 0
        ema_loss = None

        self.alpha = 1e-2

        # Process transform data and create batch tensors
        sign_size_in_pixel = patch_mask.size(-1)
        # TODO: Assume that every signs use the same transform function
        # i.e., warp_perspetive. Have to fix this for triangles
        tf_function = get_transform(sign_size_in_pixel, *objs[0][1])[0]
        tf_data_temp = [get_transform(sign_size_in_pixel, *obj[1])[1:] for obj in objs]
        tf_data = []
        for i in range(5):
            data_i = []
            for data in tf_data_temp:
                data_i.append(data[i].unsqueeze(0))
            data_i = torch.cat(data_i, dim=0).to(device)
            if i in (3, 4):
                # Add singletons for alpha and beta
                data_i = data_i[:, None, None, None]
            tf_data.append(data_i)

        all_bg_idx = np.arange(len(tf_data_temp))
        backgrounds = torch.cat([obj[0].unsqueeze(0) for obj in objs], dim=0).to(device)

        for _ in range(self.num_restarts):
            # Initialize adversarial perturbation
            z_delta = torch.zeros((1, 3, height, width), device=device, dtype=torch.float32)
            z_delta.uniform_(0, 1)

            # Set up optimizer
            if self.optimizer == 'sgd':
                opt = optim.SGD([z_delta], lr=self.step_size, momentum=0.9)
            elif self.optimizer == 'adam':
                opt = optim.Adam([z_delta], lr=self.step_size)
            elif self.optimizer == 'rmsprop':
                opt = optim.RMSprop([z_delta], lr=self.step_size)
            else:
                raise NotImplementedError('Given optimizer not implemented.')
            start_time = time.time()

            # Run PGD on inputs for specified number of steps
            for step in range(self.num_steps):
                z_delta.requires_grad_()
<<<<<<< HEAD
                delta = self._to_model_space(z_delta, 0, 1)
=======

                if self.attack_mode == 'pgd':
                    delta = z_delta
                else:
                    delta = self._to_model_space(z_delta, 0, 1)
>>>>>>> cd1109a0

                # Randomly select background and apply transforms (crop and scale)
                np.random.shuffle(all_bg_idx)
                bg_idx = all_bg_idx[:self.num_eot]

                curr_tf_data = [data[bg_idx] for data in tf_data]
<<<<<<< HEAD
                delta_repeat = delta.repeat(self.num_eot, 1, 1, 1)
                adv_img = apply_transform(
                    backgrounds[bg_idx], delta_repeat, patch_mask, patch_loc,
                    tf_function, curr_tf_data)
=======

                delta = delta.repeat(self.num_eot, 1, 1, 1)

                # adv_img = apply_transform(backgrounds[bg_idx], delta, patch_mask, patch_loc, tf_function, curr_tf_data)
                adv_img = apply_transform(
                    backgrounds[bg_idx], delta, patch_mask, patch_loc,
                    tf_function, curr_tf_data, **self.real_transform)
>>>>>>> cd1109a0
                adv_img = resize_transform(adv_img)

                # DEBUG
                # torchvision.utils.save_image(adv_img, 'temp.png')
                # import pdb
                # pdb.set_trace()

                # Compute logits, loss, gradients
                out, _ = self.core_model(adv_img, val=True)
                conf = out[:, :, 4:5] * out[:, :, 5:]
                conf, labels = conf.max(-1)
                if obj_class is not None:
                    loss = 0
                    for c, l in zip(conf, labels):
                        c_l = c[l == obj_class]
                        if c_l.size(0) > 0:
                            # Select prediction from box with max confidence and ignore
                            # ones with already low confidence
                            loss += c_l.max().clamp_min(self.min_conf)
                    loss /= self.num_eot
                else:
                    loss = conf.max(1)[0].clamp_min(self.min_conf).mean()

                tv = ((delta[:, :, :-1, :] - delta[:, :, 1:, :]).abs().mean() +
                      (delta[:, :, :, :-1] - delta[:, :, :, 1:]).abs().mean())
                # loss = out[:, :, 4].mean() + self.lmbda * tv
                loss += self.lmbda * tv
                loss.backward(retain_graph=True)

<<<<<<< HEAD
                # grad = torch.autograd.grad(loss, z_delta, allow_unused=True)[0].detach()

                # print(z_delta.grad)
                # print(torch.sum(z_delta > 0))
                # print()
                # print(delta.grad)
                # print()

                # import pdb
                # pdb.set_trace()

                # grad = z_delta.grad
                # grad = torch.sign(grad)
                # z_delta = z_delta.detach() + self.alpha * grad
                # z_delta = z_delta.clamp_(0, 1)

                opt.step()
=======
                if self.attack_mode == 'pgd':
                    grad = z_delta.grad.detach()
                    grad = torch.sign(grad)
                    z_delta = z_delta.detach() - self.alpha * grad
                    z_delta = z_delta.clamp_(0, 1)
                else:
                    opt.step()
>>>>>>> cd1109a0

                # lr_schedule.step(loss)

                if ema_loss is None:
                    ema_loss = loss.item()
                else:
                    ema_loss = ema_const * ema_loss + (1 - ema_const) * loss.item()
<<<<<<< HEAD
                if step % 1 == 0:
=======
                if step % 100 == 0 and self.verbose:
>>>>>>> cd1109a0
                    print(f'step: {step:4d}   loss: {ema_loss:.4f}   time: {time.time() - start_time:.2f}s')
                    start_time = time.time()
                    # DEBUG
                    import os
                    for idx in range(self.num_eot):
                        if not os.path.exists(f'tmp/{idx}/test_adv_img_{step}.png'):
                            os.makedirs(f'tmp/{idx}/', exist_ok=True)
                        torchvision.utils.save_image(adv_img[idx], f'tmp/{idx}/test_adv_img_{step}.png')

        # DEBUG
        outt = non_max_suppression(out.detach(), conf_thres=0.25, iou_thres=0.45)
        plot_images(adv_img.detach(), output_to_target(outt))

        # Return worst-case perturbed input logits
        self.core_model.train(mode)
        return delta.detach()

    def transform_and_attack_pgd(self, objs, patch_mask, obj_class):
        """Run RP2 Attack.

        Args:

        Returns:
            torch.Tensor: Adversarial patch with shape [C, H, W]
        """
        device = patch_mask.device
        mode = self.core_model.training
        self.core_model.eval()
        self.objs = objs
        resize_transform = torchvision.transforms.Resize(size=self.input_size)
        ymin, xmin, height, width = mask_to_box(patch_mask)
        patch_loc = (ymin, xmin, height, width)

        ema_const = 0.99
        ema_loss = None

        self.alpha = 1e-2

        # Process transform data and create batch tensors
        sign_size_in_pixel = patch_mask.size(-1)
        # Assume that every signs use the same transform function (len(tgt) = 4)
        tf_function = get_transform(sign_size_in_pixel, *objs[0][1])[0]
        tf_data_temp = [get_transform(sign_size_in_pixel, *obj[1])[1:] for obj in objs]
        tf_data = []
        for i in range(5):
            data_i = []
            for data in tf_data_temp:
                data_i.append(data[i].unsqueeze(0))
            data_i = torch.cat(data_i, dim=0).to(device)
            if i in (3, 4):
                # Add singletons for alpha and beta
                data_i = data_i[:, None, None, None]
            tf_data.append(data_i)

        # sign_canonical, sign_mask, M, alpha, beta = tf_data

        all_bg_idx = np.arange(len(tf_data_temp))
        backgrounds = torch.cat([obj[0].unsqueeze(0) for obj in objs], dim=0).to(device)

        for _ in range(self.num_restarts):
            # Initialize adversarial perturbation
            delta = torch.autograd.Variable(
                torch.rand((1, 3, height, width),
                           device=device, dtype=torch.float32),
                requires_grad=True)

            # Set up optimizer
            # if self.optimizer == 'sgd':
            #     opt = optim.SGD([delta], lr=self.step_size, momentum=0.9)
            # elif self.optimizer == 'adam':
            #     opt = optim.Adam([delta], lr=self.step_size)
            # elif self.optimizer == 'rmsprop':
            #     opt = optim.RMSprop([delta], lr=self.step_size)
            # else:
            #     raise NotImplementedError('Given optimizer not implemented.')
            start_time = time.time()

            # Run PGD on inputs for specified number of steps
            for step in range(self.num_steps):
                delta.requires_grad_()

                # Randomly select background and apply transforms (crop and scale)
                np.random.shuffle(all_bg_idx)
                bg_idx = all_bg_idx[:self.num_eot]

                curr_tf_data = [data[bg_idx] for data in tf_data]

                delta_repeat = delta.repeat(self.num_eot, 1, 1, 1)

                adv_img = apply_transform(backgrounds[bg_idx], delta_repeat,
                                          patch_mask, patch_loc, tf_function, curr_tf_data)
                adv_img = resize_transform(adv_img)

                # Compute logits, loss, gradients
                out, _ = self.core_model(adv_img, val=True)
                conf = out[:, :, 4:5] * out[:, :, 5:]
                conf, labels = conf.max(-1)
                if obj_class is not None:
                    loss = 0
                    for c, l in zip(conf, labels):
                        c_l = c[l == obj_class]
                        if c_l.size(0) > 0:
                            # Select prediction from box with max confidence and ignore
                            # ones with already low confidence
                            loss += c_l.max().clamp_min(self.min_conf)
                    loss /= self.num_eot
                else:
                    loss = conf.max(1)[0].clamp_min(self.min_conf).mean()

                tv = ((delta[:, :, :-1, :] - delta[:, :, 1:, :]).abs().mean() +
                      (delta[:, :, :, :-1] - delta[:, :, :, 1:]).abs().mean())

                loss += self.lmbda * tv

                # delta_repeat.retain_grad()
                loss.backward(retain_graph=True)

                grad = delta.grad.detach()

                print(delta)
                # print(torch.sum(grad))
                import pdb
                pdb.set_trace()
                # qqq

                # grad = torch.mean(delta_repeat, axis=0, keepdim=True)
                grad = torch.sign(grad)
                delta = delta.detach() + self.alpha * grad
                delta = delta.clamp_(0, 1)

                if ema_loss is None:
                    ema_loss = loss.item()
                else:
                    ema_loss = ema_const * ema_loss + (1 - ema_const) * loss.item()
                if step % 100 == 0:
                    print(f'step: {step:4d}   loss: {ema_loss:.4f}   time: {time.time() - start_time:.2f}s')
                    start_time = time.time()
                    # DEBUG
                    import os
                    for idx in range(self.num_eot):
                        if not os.path.exists(f'tmp/{idx}/test_adv_img_{step}.png'):
                            os.makedirs(f'tmp/{idx}/', exist_ok=True)
                        torchvision.utils.save_image(adv_img[idx], f'tmp/{idx}/test_adv_img_{step}.png')

        # DEBUG
        outt = non_max_suppression(out.detach(), conf_thres=0.25, iou_thres=0.45)
        plot_images(adv_img.detach(), output_to_target(outt))

        # Return worst-case perturbed input logits
        self.core_model.train(mode)
        return delta.detach()

    # def _forward_linf(self, x, y):
    #     mode = self.core_model.training
    #     self.core_model.eval()

    #     # Initialize worst-case inputs
    #     x_adv_worst = x.clone().detach()
    #     worst_losses = torch.zeros(len(x), 1, 1, 1, device=x.device)

    #     # Repeat PGD for specified number of restarts
    #     for _ in range(self.num_restarts):
    #         x_adv = x.clone().detach()

    #         # Initialize adversarial inputs
    #         x_adv += torch.zeros_like(x_adv).uniform_(-self.eps, self.eps)
    #         x_adv = torch.clamp(x_adv, 0, 1)

    #         # Run PGD on inputs for specified number of steps
    #         for _ in range(self.num_steps):
    #             x_adv.requires_grad_()

    #             # Compute logits, loss, gradients
    #             with torch.enable_grad():
    #                 logits = self.core_model(x_adv, **self.forward_args)
    #                 loss = self.loss_fn(logits, y).mean()
    #                 grads = torch.autograd.grad(loss, x_adv, allow_unused=True)[0].detach()

    #             with torch.no_grad():
    #                 # Perform gradient update, project to norm ball
    #                 x_adv = x_adv.detach() + self.step_size * torch.sign(grads)
    #                 x_adv = torch.min(torch.max(x_adv, x - self.eps), x + self.eps)
    #                 # Clip perturbed inputs to image domain
    #                 x_adv = torch.clamp(x_adv, 0, 1)

    def _to_attack_space(self, x, min_, max_):
        # map from [min_, max_] to [-1, +1]
        a = (min_ + max_) / 2
        b = (max_ - min_) / 2
        x = (x - a) / b

        # from [-1, +1] to approx. (-1, +1)
        x = x * 0.99999

        # from (-1, +1) to (-inf, +inf): atanh(x)
        return 0.5 * torch.log((1 + x) / (1 - x))

    def _to_model_space(self, x, min_, max_):
        """Transforms an input from the attack space to the model space. 
        This transformation and the returned gradient are elementwise."""
        # from (-inf, +inf) to (-1, +1)
        x = torch.tanh(x)

        # map from (-1, +1) to (min_, max_)
        a = (min_ + max_) / 2
        b = (max_ - min_) / 2
        x = x * b + a
        return x


def get_transform(sign_size_in_pixel, shape, predicted_class, row, h0, w0,
                  h_ratio, w_ratio, w_pad, h_pad):
    # TODO: This should directly come from patch mask
    sign_canonical, sign_mask, src = get_sign_canonical(
        shape, predicted_class, None, None, sign_size_in_pixel=sign_size_in_pixel)
    alpha = torch.tensor(row['alpha'])
    beta = torch.tensor(row['beta'])

    # if annotated, then use those points
    if not pd.isna(row['points']):
        tgt = np.array(literal_eval(row['points']), dtype=np.float32)
        tgt[:, 1] = (tgt[:, 1] * h_ratio) + h_pad
        tgt[:, 0] = (tgt[:, 0] * w_ratio) + w_pad
    else:
        tgt = row['tgt'] if pd.isna(row['tgt_polygon']) else row['tgt_polygon']
        tgt = np.array(literal_eval(tgt), dtype=np.float32)
        offset_x_ratio = row['xmin_ratio']
        offset_y_ratio = row['ymin_ratio']
        # Have to correct for the padding when df is saved (TODO: this should be simplified)
        pad_size = int(max(h0, w0) * 0.25)
        x_min = offset_x_ratio * (w0 + pad_size * 2) - pad_size
        y_min = offset_y_ratio * (h0 + pad_size * 2) - pad_size
        # Order of coordinate in tgt is inverted, i.e., (x, y) instead of (y, x)
        tgt[:, 1] = (tgt[:, 1] + y_min) * h_ratio + h_pad
        tgt[:, 0] = (tgt[:, 0] + x_min) * w_ratio + w_pad

    src = np.array(src, dtype=np.float32)
    if len(src) == 3:
        M = torch.from_numpy(getAffineTransform(src, tgt)).unsqueeze(0).float()
        transform_func = warp_affine
    else:
        src = torch.from_numpy(src).unsqueeze(0)
        tgt = torch.from_numpy(tgt).unsqueeze(0)
        M = get_perspective_transform(src, tgt)
        transform_func = warp_perspective

    return transform_func, sign_canonical, sign_mask, M.squeeze(), alpha, beta


def apply_transform(image, adv_patch, patch_mask, patch_loc, transform_func, tf_data,
                    tf_patch=None, tf_bg=None):
    ymin, xmin, height, width = patch_loc
    sign_canonical, sign_mask, M, alpha, beta = tf_data
    adv_patch.clamp_(0, 1).mul_(alpha).add_(beta).clamp_(0, 1)
    sign_canonical[:, :-1, ymin:ymin + height, xmin:xmin + width] = adv_patch
    sign_canonical[:, -1, ymin:ymin + height, xmin:xmin + width] = 1
    sign_canonical = sign_mask * patch_mask * sign_canonical
    if tf_patch is not None:
        sign_canonical = tf_patch(sign_canonical)

    warped_patch = transform_func(sign_canonical,
                                  M, image.shape[2:],
                                  mode='bilinear',  # TODO: try others?
                                  padding_mode='zeros')
    warped_patch.clamp_(0, 1)
    alpha_mask = warped_patch[:, -1].unsqueeze(1)
    final_img = (1 - alpha_mask) * image / 255 + alpha_mask * warped_patch[:, :-1]
    if tf_bg is not None:
        final_img = tf_bg(final_img)
    return final_img<|MERGE_RESOLUTION|>--- conflicted
+++ resolved
@@ -39,11 +39,8 @@
         self.num_restarts = 1
         self.rescaling = rescaling
         self.relighting = relighting
-<<<<<<< HEAD
-=======
         self.verbose = verbose
         self.augment_real = attack_config['rp2_augment_real']
->>>>>>> cd1109a0
 
         self.bg_transforms = K.RandomResizedCrop(self.input_size, scale=(0.25, 1), p=1.0)
         # self.obj_transforms = K.container.AugmentationSequential(
@@ -57,18 +54,12 @@
         # )
         self.obj_transforms = K.RandomAffine(30, translate=(0.45, 0.45), p=1.0, return_transform=True)
         self.mask_transforms = K.RandomAffine(30, translate=(0.45, 0.45), p=1.0, resample=Resample.NEAREST)
-<<<<<<< HEAD
-        # self.jitter_transform = K.ColorJitter(brightness=1, contrast=0.5, p=1)
-        self.jitter_transform = K.ColorJitter(contrast=0.3, p=1)
-        # self.patch_jitter_transform = K.ColorJitter(brightness=(0, 0.1), contrast=(0, 0.1), saturation=(0, 0.1), hue=(0, 0.1))
-=======
         self.jitter_transform = K.ColorJitter(brightness=0.3, contrast=0.3, p=1.0)
         self.real_transform = {}
         if self.augment_real:
             self.real_transform['tf_patch'] = K.RandomAffine(
                 15, translate=(0.1, 0.1), scale=(0.9, 1.1), p=1.0, resample=Resample.BILINEAR)
             self.real_transform['tf_bg'] = self.bg_transforms
->>>>>>> cd1109a0
 
     def attack(self,
                obj: torch.Tensor,
@@ -212,18 +203,8 @@
                             # ones with already low confidence
                             loss += c_l.max().clamp_min(self.min_conf)
                     loss /= self.num_eot
-<<<<<<< HEAD
-                    tv = ((delta[:, :, :-1, :] - delta[:, :, 1:, :]).abs().mean() +
-                          (delta[:, :, :, :-1] - delta[:, :, :, 1:]).abs().mean())
-                    # loss = out[:, :, 4].mean() + self.lmbda * tv
-                    loss += self.lmbda * tv
-                    loss.backward(retain_graph=True)
-                    opt.step()
-                    # lr_schedule.step(loss)
-=======
                 else:
                     loss = conf.max(1)[0].clamp_min(self.min_conf).mean()
->>>>>>> cd1109a0
 
                 loss /= self.num_eot
                 tv = ((delta[:, :, :-1, :] - delta[:, :, 1:, :]).abs().mean() +
@@ -319,27 +300,17 @@
             # Run PGD on inputs for specified number of steps
             for step in range(self.num_steps):
                 z_delta.requires_grad_()
-<<<<<<< HEAD
-                delta = self._to_model_space(z_delta, 0, 1)
-=======
 
                 if self.attack_mode == 'pgd':
                     delta = z_delta
                 else:
                     delta = self._to_model_space(z_delta, 0, 1)
->>>>>>> cd1109a0
 
                 # Randomly select background and apply transforms (crop and scale)
                 np.random.shuffle(all_bg_idx)
                 bg_idx = all_bg_idx[:self.num_eot]
 
                 curr_tf_data = [data[bg_idx] for data in tf_data]
-<<<<<<< HEAD
-                delta_repeat = delta.repeat(self.num_eot, 1, 1, 1)
-                adv_img = apply_transform(
-                    backgrounds[bg_idx], delta_repeat, patch_mask, patch_loc,
-                    tf_function, curr_tf_data)
-=======
 
                 delta = delta.repeat(self.num_eot, 1, 1, 1)
 
@@ -347,7 +318,6 @@
                 adv_img = apply_transform(
                     backgrounds[bg_idx], delta, patch_mask, patch_loc,
                     tf_function, curr_tf_data, **self.real_transform)
->>>>>>> cd1109a0
                 adv_img = resize_transform(adv_img)
 
                 # DEBUG
@@ -377,25 +347,6 @@
                 loss += self.lmbda * tv
                 loss.backward(retain_graph=True)
 
-<<<<<<< HEAD
-                # grad = torch.autograd.grad(loss, z_delta, allow_unused=True)[0].detach()
-
-                # print(z_delta.grad)
-                # print(torch.sum(z_delta > 0))
-                # print()
-                # print(delta.grad)
-                # print()
-
-                # import pdb
-                # pdb.set_trace()
-
-                # grad = z_delta.grad
-                # grad = torch.sign(grad)
-                # z_delta = z_delta.detach() + self.alpha * grad
-                # z_delta = z_delta.clamp_(0, 1)
-
-                opt.step()
-=======
                 if self.attack_mode == 'pgd':
                     grad = z_delta.grad.detach()
                     grad = torch.sign(grad)
@@ -403,7 +354,6 @@
                     z_delta = z_delta.clamp_(0, 1)
                 else:
                     opt.step()
->>>>>>> cd1109a0
 
                 # lr_schedule.step(loss)
 
@@ -411,11 +361,7 @@
                     ema_loss = loss.item()
                 else:
                     ema_loss = ema_const * ema_loss + (1 - ema_const) * loss.item()
-<<<<<<< HEAD
-                if step % 1 == 0:
-=======
                 if step % 100 == 0 and self.verbose:
->>>>>>> cd1109a0
                     print(f'step: {step:4d}   loss: {ema_loss:.4f}   time: {time.time() - start_time:.2f}s')
                     start_time = time.time()
                     # DEBUG
