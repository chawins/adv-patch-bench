import time
from typing import Any, List, Optional

import numpy as np
import torch
import torch.nn.functional as F
import torch.optim as optim
import torchvision
from adv_patch_bench.transforms import apply_transform, get_transform
from detectron2.structures import Boxes, Instances
from kornia import augmentation as K
from kornia.constants import Resample
from yolov5.utils.general import non_max_suppression
from yolov5.utils.plots import output_to_target, plot_images

from ..utils.image import letterbox, mask_to_box
from .base_detector import DetectorAttackModule
from .detectron_utils import get_targets

EPS = 1e-6


class RP2AttackModule(DetectorAttackModule):

    def __init__(self, attack_config, core_model, loss_fn, norm, eps,
                 rescaling=False, verbose=False, interp=None,
                 is_detectron=False, **kwargs):
        super(RP2AttackModule, self).__init__(
            attack_config, core_model, loss_fn, norm, eps, **kwargs)
        self.num_steps = attack_config['rp2_num_steps']
        self.step_size = attack_config['rp2_step_size']
        self.optimizer = attack_config['rp2_optimizer']
        self.num_eot = attack_config['rp2_num_eot']
        self.lmbda = attack_config['rp2_lambda']
        self.min_conf = attack_config['rp2_min_conf']
        self.input_size = attack_config['input_size']
        self.attack_mode = attack_config['attack_mode']
        self.use_transform = attack_config['use_patch_transform']
        self.use_relight = attack_config['use_patch_relight']

        # TODO: We probably don't need this now
        # self.rescaling = rescaling
        self.rescaling = False

        self.augment_real = attack_config['rp2_augment_real']
        self.interp = attack_config['interp'] if interp is None else interp

        self.num_restarts = 1
        self.verbose = verbose
        self.is_detectron = is_detectron

        # Defind EoT data augmentation when generating adversarial examples
        # bg_size = (self.input_size[0] - 32, self.input_size[1] - 32)
        bg_size = self.input_size
        self.bg_transforms = K.RandomResizedCrop(bg_size, scale=(0.8, 1), p=.0,
                                                 resample=self.interp)
        self.obj_transforms = K.RandomAffine(30, translate=(0.45, 0.45), p=.0,
                                             return_transform=True, resample=self.interp)
        self.mask_transforms = K.RandomAffine(30, translate=(0.45, 0.45), p=.0,
                                              resample=Resample.NEAREST)
        self.jitter_transform = K.ColorJitter(brightness=0.3, contrast=0.3, p=.0)
        # TODO: Add EoT on the patch?
        self.real_transform = {}
        if self.augment_real:
            self.real_transform['tf_patch'] = K.RandomAffine(
                15, translate=(0.1, 0.1), scale=(0.9, 1.1), p=1.0, resample=self.interp)
            self.real_transform['tf_bg'] = self.bg_transforms

    def _setup_opt(self, z_delta):
        # Set up optimizer
        if self.optimizer == 'sgd':
            opt = optim.SGD([z_delta], lr=self.step_size, momentum=0.999)
        elif self.optimizer == 'adam':
            opt = optim.Adam([z_delta], lr=self.step_size)
        elif self.optimizer == 'rmsprop':
            opt = optim.RMSprop([z_delta], lr=self.step_size)
        else:
            raise NotImplementedError('Given optimizer not implemented.')
        return opt

    def compute_loss(self, adv_img, obj_class, metadata):
        if self.is_detectron:
            loss = self._compute_loss_rcnn(adv_img, obj_class, metadata)
        else:
            loss = self._compute_loss_yolo(adv_img, obj_class, metadata)
        return loss

    def _compute_loss_yolo(self, adv_img, obj_class, metadata):
        """Compute loss for YOLO models"""
        # Compute logits, loss, gradients
        out, _ = self.core_model(adv_img, val=True)
        conf = out[:, :, 4:5] * out[:, :, 5:]
        conf, labels = conf.max(-1)
        if obj_class is not None:
            loss = 0
            for c, l in zip(conf, labels):
                c_l = c[l == obj_class]
                if c_l.size(0) > 0:
                    # Select prediction from box with max confidence and ignore
                    # ones with already low confidence
                    loss += c_l.max().clamp_min(self.min_conf)
            loss /= self.num_eot
        else:
            loss = conf.max(1)[0].clamp_min(self.min_conf).mean()
        return loss

    def _compute_loss_rcnn(self, adv_img, obj_class, metadata):
        """Compute loss for Faster R-CNN models"""
        for i, m in enumerate(metadata):
            # Flip image from RGB to BGR
            m['image'] = adv_img[i].flip(0) * 255
        # NOTE: IoU threshold for ROI is 0.5 and for RPN is 0.7 so we pick the
        # smaller of the two, 0.5
        _, target_labels, target_logits, obj_logits = get_targets(
            self.core_model, metadata, device=self.core_model.device,
            iou_thres=0.5, score_thres=self.min_conf)

        # DEBUG
        # import cv2
        # from detectron2.utils.visualizer import Visualizer
        # from detectron2.data import MetadataCatalog
        # with torch.no_grad():
        #     idx = 0
        #     metadata[idx]['height'], metadata[idx]['width'] = adv_img.shape[2:]
        #     outputs = self.core_model(metadata)[idx]
        #     instances = outputs["instances"]
        #     mask = instances.scores > 0.5
        #     instances = instances[mask]
        #     self.metadata = MetadataCatalog.get('mapillary_combined')
        #     img = metadata[idx]['image'].cpu().numpy().transpose(1, 2, 0)[:, :, ::-1]
        #     v = Visualizer(img, self.metadata, scale=0.5)
        #     vis_og = v.draw_instance_predictions(instances.to('cpu')).get_image()
        #     cv2.imwrite('temp.png', vis_og[:, :, ::-1])
        #     import pdb
        #     pdb.set_trace()
        #     print('ok')

        loss = 0
        for tgt_lb, tgt_log, obj_log in zip(target_labels, target_logits, obj_logits):
            # Filter obj_class
            idx = obj_class == tgt_lb
            tgt_lb, tgt_log, obj_log = tgt_lb[idx], tgt_log[idx], obj_log[idx]
            # TODO: If there's no matched gt/prediction, then attack already
            # succeeds. This has to be changed for appearing or misclassification attacks.
            target_loss, obj_loss = 0, 0
            if len(tgt_log) > 0 and len(tgt_lb) > 0:
                target_loss = - F.cross_entropy(tgt_log, tgt_lb, reduction='sum')
            if len(obj_logits) > 0:
                obj_lb = torch.zeros_like(obj_log)
                obj_loss = F.binary_cross_entropy_with_logits(obj_log, obj_lb, reduction='sum')

            # TODO: constant?
            loss += target_loss + obj_loss

        return loss

    def attack(
        self,
        obj: torch.Tensor,
        obj_mask: torch.Tensor,
        patch_mask: torch.Tensor,
        backgrounds: torch.Tensor,
        obj_class: int = None,
        obj_size: tuple = None,
        metadata: Optional[List] = None,
    ) -> torch.Tensor:
        """Run RP2 Attack.

        Args:
            obj (torch.Tesnor): Object to place the adversarial patch on, shape [C, H, W]
            obj_mask (torch.Tesnor): Mask of object, must have shape [1, H, W]
            patch_mask (torch.Tesnor): Mask of the patch, must have shape [1, H, W]
            backgrounds (torch.Tesnor): Background images, shape [N, C, H, W]

        Returns:
            torch.Tensor: Adversarial patch with shape [C, H, W]
        """
        mode = self.core_model.training
        self.core_model.eval()
        device = obj.device
        dtype = obj.dtype

        metadata_clone = np.empty(len(backgrounds))
        if self.is_detectron:
            assert metadata is not None, 'metadata is needed for detectron'
            metadata_clone = self._clone_detectron_metadata(backgrounds, metadata)

        obj.detach_()
        obj_mask.detach_()
        patch_mask.detach_()
        backgrounds.detach_()
        obj_mask_dup = obj_mask.expand(self.num_eot, -1, -1, -1)
        ymin, xmin, height, width = mask_to_box(patch_mask)
        all_bg_idx = np.arange(len(backgrounds))

        # TODO: Initialize worst-case inputs, use moving average
        # x_adv_worst = x.clone().detach()
        ema_const = 0.99
        ema_loss = None

        for _ in range(self.num_restarts):
            # Initialize adversarial perturbation
            z_delta = torch.zeros((1, 3, height, width), device=device, dtype=dtype)
            z_delta.uniform_(-10, 10)

            opt = self._setup_opt(z_delta)
            # lr_schedule = optim.lr_scheduler.MultiStepLR(opt, [500, 1000, 1500], gamma=0.1)
            lr_schedule = optim.lr_scheduler.ReduceLROnPlateau(
                opt, factor=0.5, patience=int(self.num_steps / 10),
                threshold=1e-9, min_lr=self.step_size * 1e-6, verbose=self.verbose)
            start_time = time.time()

            # Run PGD on inputs for specified number of steps
            for step in range(self.num_steps):
                # Randomly select background and apply transforms (crop and scale)
                np.random.shuffle(all_bg_idx)
                bg_idx = all_bg_idx[:self.num_eot]
                bgs = backgrounds[bg_idx]
                bgs = self.bg_transforms(bgs)
                if not self.is_detectron:
                    # Patch image the same way as YOLO
                    bgs = letterbox(bgs, new_shape=self.input_size, color=114/255)[0]

                if self.rescaling:
                    synthetic_sign_size = obj_size[0]
                    # TODO: clean this and generalize this to other signs?
                    old_ratio = synthetic_sign_size / self.input_size[0]
                    prob_array = [0.38879158, 0.26970227, 0.16462349, 0.07530647, 0.04378284,
                                  0.03327496, 0.01050788, 0.00700525, 0.00350263, 0.00350263]
                    new_possible_ratios = [0.05340427, 0.11785139, 0.18229851, 0.24674563,
                                           0.31119275, 0.3756399, 0.440087, 0.5045341, 0.56898123, 0.6334284, 0.6978755]
                    index_array = np.arange(0, len(new_possible_ratios) - 1)
                    sampled_index = np.random.choice(index_array, None, p=prob_array)
                    low_bin_edge, high_bin_edge = new_possible_ratios[sampled_index], new_possible_ratios[sampled_index+1]
                    self.obj_transforms = K.RandomAffine(
                        30, translate=(0.45, 0.45),
                        p=1.0, return_transform=True, scale=(low_bin_edge / old_ratio, high_bin_edge / old_ratio))

                adv_obj = obj.clone()
                with torch.enable_grad():
                    z_delta.requires_grad_()
                    delta = self._to_model_space(z_delta, 0, 1)
                    # Copy patch to synthetic sign
                    adv_obj[:, ymin:ymin + height, xmin:xmin + width] = delta

                    # Apply random transformations to both sign and patch
                    adv_obj = adv_obj.expand(self.num_eot, -1, -1, -1)
                    if self.use_relight:
                        adv_obj = self.jitter_transform(adv_obj)
                    adv_obj, tf_params = self.obj_transforms(adv_obj)
                    o_mask = self.mask_transforms.apply_transform(
                        obj_mask_dup, None, transform=tf_params).detach()

                    if self.is_detectron:
                        # Update metada with location of transformed synthetic sign
                        for i in range(self.num_eot):
                            m = metadata_clone[bg_idx[i]]
                            instances = m['instances']
                            new_instances = Instances(instances.image_size)
                            # Turn o_mask to gt_boxes
                            o_ymin, o_xmin, o_height, o_width = mask_to_box(o_mask[i])
                            box = torch.tensor([[o_xmin, o_ymin, o_xmin + o_width, o_ymin + o_height]])
                            new_instances.gt_boxes = Boxes(box)
                            new_instances.gt_classes = torch.tensor([[obj_class]])
                            m['instances'] = new_instances

                    # Apply sign on background
                    adv_img = o_mask * adv_obj + (1 - o_mask) * bgs
                    adv_img = adv_img.clamp(0, 1)

                    # DEBUG
                    # if step % 100 == 0:
                    #     torchvision.utils.save_image(adv_img[0], f'gen_synthetic_adv_{step}.png')
                    #     import pdb
                    #     pdb.set_trace()

                    tv = ((delta[:, :, :-1, :] - delta[:, :, 1:, :]).abs().mean() +
                          (delta[:, :, :, :-1] - delta[:, :, :, 1:]).abs().mean())
                    loss = self.compute_loss(adv_img, obj_class, metadata_clone[bg_idx])
                    loss += self.lmbda * tv
                    # out, _ = self.core_model(adv_img, val=True)
                    # loss = out[:, :, 4].mean() + self.lmbda * tv
                    loss.backward(retain_graph=True)
                    opt.step()

                if ema_loss is None:
                    ema_loss = loss.item()
                else:
                    ema_loss = ema_const * ema_loss + (1 - ema_const) * loss.item()
                lr_schedule.step(ema_loss)

                if step % 10 == 0 and self.verbose:
                    print(f'step: {step}  loss: {ema_loss:.6f}  time: {time.time() - start_time:.2f}s')
                    start_time = time.time()

            # if self.num_restarts == 1:
            #     x_adv_worst = x_adv
            # else:
            #     # Update worst-case inputs with itemized final losses
            #     fin_losses = self.loss_fn(self.core_model(x_adv), y).reshape(worst_losses.shape)
            #     up_mask = (fin_losses >= worst_losses).float()
            #     x_adv_worst = x_adv * up_mask + x_adv_worst * (1 - up_mask)
            #     worst_losses = fin_losses * up_mask + worst_losses * (1 - up_mask)

        # DEBUG: YOLO
        # outt = non_max_suppression(out.detach(), conf_thres=0.25, iou_thres=0.6)
        # plot_images(adv_img.clamp(0, 1).detach(), c)

        # Return worst-case perturbed input logits
        self.core_model.train(mode)
        return delta.detach()

    def attack_real(
        self,
        objs: List,
        patch_mask: torch.Tensor,
        obj_class: int,
        metadata: Optional[List] = None,
    ):
        """Run RP2 Attack.

        Args:

        Returns:
            torch.Tensor: Adversarial patch with shape [C, H, W]
        """
        device = patch_mask.device
        mode = self.core_model.training
        self.core_model.eval()

        # print(patch_mask.shape)
        # import pdb
        # pdb.set_trace()

        ymin, xmin, height, width = mask_to_box(patch_mask)
        patch_loc = (ymin, xmin, height, width)

        metadata_clone = np.empty(len(objs))
        if self.is_detectron:
            assert metadata is not None, 'metadata is needed for detectron'
            metadata_clone = self._clone_detectron_metadata(
                [obj[0] for obj in objs], metadata)

        ema_const = 0.99
        ema_loss = None
        self.alpha = 1e-2

        # Process transform data and create batch tensors
        sign_size_in_pixel = patch_mask.size(-1)

        # TODO: Assume that every signs use the same transform function
        # i.e., warp_perspetive. Have to fix this for triangles
        tf_function = get_transform(sign_size_in_pixel, *objs[0][1],
                                    use_transform=self.use_transform)[0]
        tf_data_temp = [get_transform(sign_size_in_pixel, *obj[1],
                                      use_transform=self.use_transform)[1:] for obj in objs]
        # tf_data contains [sign_canonical, sign_mask, M, alpha, beta]
        tf_data = []
        for i in range(5):
            data_i = []
            for data in tf_data_temp:
                data_i.append(data[i].unsqueeze(0))
            data_i = torch.cat(data_i, dim=0).to(device)
            # Add singletons for alpha and beta ([B, ] -> [B, 1, 1, 1])
            if i in (3, 4):
                data_i = data_i[:, None, None, None]
            tf_data.append(data_i)

        all_bg_idx = np.arange(len(tf_data_temp))
        backgrounds = torch.cat([obj[0].unsqueeze(0) for obj in objs], dim=0).to(device)

        for _ in range(self.num_restarts):
            # Initialize adversarial perturbation
            z_delta = torch.zeros((1, 3, height, width), device=device, dtype=torch.float32)
            z_delta.uniform_(-10, 10)

            # Set up optimizer
            opt = self._setup_opt(z_delta)
            start_time = time.time()

            # Run PGD on inputs for specified number of steps
            for step in range(self.num_steps):
                z_delta.requires_grad_()

                if self.attack_mode == 'pgd':
                    delta = z_delta
                else:
                    delta = self._to_model_space(z_delta, 0, 1)

                # Randomly select background and place patch with transforms
                np.random.shuffle(all_bg_idx)
                bg_idx = all_bg_idx[:self.num_eot]
                curr_tf_data = [data[bg_idx] for data in tf_data]
                delta = delta.repeat(self.num_eot, 1, 1, 1)

                adv_img = apply_transform(
                    backgrounds[bg_idx].clone(), delta.clone(), patch_mask,
                    patch_loc, tf_function, curr_tf_data, interp=self.interp,
                    **self.real_transform, use_relight=self.use_relight)

                # DEBUG
<<<<<<< HEAD
                # for xy in [[1286.50000,  621.87500], [1332.00000,  621.00000], [1334.62500,  679.18750], [1285.18750,  679.18750]]:
                #     for dx in range(-3, 4):
                #         for dy in range(-3, 4):
                #             adv_img[:, 0, int(xy[1]+dy), int(xy[0]+dx)] = 1
                #             adv_img[:, 1, int(xy[1]+dy), int(xy[0]+dx)] = 0
                #             adv_img[:, 2, int(xy[1]+dy), int(xy[0]+dx)] = 0
                # torchvision.utils.save_image(adv_img, 'temp_img.png')                
=======
                # torchvision.utils.save_image(adv_img, 'temp_img.png')
>>>>>>> 7bfa20ce
                # import pdb
                # pdb.set_trace()

                loss = self.compute_loss(adv_img, obj_class, metadata_clone[bg_idx])
                tv = ((delta[:, :, :-1, :] - delta[:, :, 1:, :]).abs().mean() +
                      (delta[:, :, :, :-1] - delta[:, :, :, 1:]).abs().mean())
                # loss = out[:, :, 4].mean() + self.lmbda * tv
                loss += self.lmbda * tv
                loss.backward(retain_graph=True)

                if self.attack_mode == 'pgd':
                    grad = z_delta.grad.detach()
                    grad = torch.sign(grad)
                    z_delta = z_delta.detach() - self.alpha * grad
                    z_delta = z_delta.clamp_(0, 1)
                else:
                    opt.step()

                if ema_loss is None:
                    ema_loss = loss.item()
                else:
                    ema_loss = ema_const * ema_loss + (1 - ema_const) * loss.item()
                # lr_schedule.step(loss)

                if step % 100 == 0 and self.verbose:
                    print(f'step: {step:4d}  loss: {ema_loss:.4f}  '
                          f'time: {time.time() - start_time:.2f}s')
                    start_time = time.time()
                    # DEBUG
                    # import os
                    # for idx in range(self.num_eot):
                    #     if not os.path.exists(f'tmp/{idx}/test_adv_img_{step}.png'):
                    #         os.makedirs(f'tmp/{idx}/', exist_ok=True)
                    #     torchvision.utils.save_image(adv_img[idx], f'tmp/{idx}/test_adv_img_{step}.png')

        # DEBUG
        # outt = non_max_suppression(out.detach(), conf_thres=0.25, iou_thres=0.45)
        # plot_images(adv_img.detach(), output_to_target(outt))

        # Return worst-case perturbed input logits
        self.core_model.train(mode)
        return delta.detach()

    def _clone_detectron_metadata(self, imgs, metadata):
        metadata_clone = []
        for img, m in zip(imgs, metadata):
            data_dict = {}
            for keys in m:
                data_dict[keys] = m[keys]
            data_dict['image'] = None
            data_dict['height'], data_dict['width'] = img.shape[1:]
            metadata_clone.append(data_dict)
        metadata_clone = np.array(metadata_clone)
        return metadata_clone

    def _to_attack_space(self, x, min_, max_):
        # map from [min_, max_] to [-1, +1]
        a = (min_ + max_) / 2
        b = (max_ - min_) / 2
        x = (x - a) / b

        # from [-1, +1] to approx. (-1, +1)
        x = x * 0.99999

        # from (-1, +1) to (-inf, +inf): atanh(x)
        return 0.5 * torch.log((1 + x) / (1 - x))

    def _to_model_space(self, x, min_, max_):
        """Transforms an input from the attack space to the model space. 
        This transformation and the returned gradient are elementwise."""
        # from (-inf, +inf) to (-1, +1)
        x = torch.tanh(x)

        # map from (-1, +1) to (min_, max_)
        a = (min_ + max_) / 2
        b = (max_ - min_) / 2
        x = x * b + a
        return x<|MERGE_RESOLUTION|>--- conflicted
+++ resolved
@@ -399,7 +399,6 @@
                     **self.real_transform, use_relight=self.use_relight)
 
                 # DEBUG
-<<<<<<< HEAD
                 # for xy in [[1286.50000,  621.87500], [1332.00000,  621.00000], [1334.62500,  679.18750], [1285.18750,  679.18750]]:
                 #     for dx in range(-3, 4):
                 #         for dy in range(-3, 4):
@@ -407,9 +406,7 @@
                 #             adv_img[:, 1, int(xy[1]+dy), int(xy[0]+dx)] = 0
                 #             adv_img[:, 2, int(xy[1]+dy), int(xy[0]+dx)] = 0
                 # torchvision.utils.save_image(adv_img, 'temp_img.png')                
-=======
                 # torchvision.utils.save_image(adv_img, 'temp_img.png')
->>>>>>> 7bfa20ce
                 # import pdb
                 # pdb.set_trace()
 
