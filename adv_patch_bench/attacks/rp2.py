--- conflicted
+++ resolved
@@ -427,66 +427,11 @@
                         delta = self._to_model_space(z_delta, 0, 1)
                     delta = delta.repeat(self.num_eot, 1, 1, 1)
 
-                    adv_img = apply_transform(
+                    adv_img, _ = apply_transform(
                         backgrounds[bg_idx].clone(), delta.clone(), patch_mask,
                         patch_loc, tf_function, curr_tf_data, interp=self.interp,
                         **self.real_transform, use_relight=self.use_relight)
 
-<<<<<<< HEAD
-                adv_img, _ = apply_transform(
-                    backgrounds[bg_idx].clone(), delta.clone(), patch_mask,
-                    patch_loc, tf_function, curr_tf_data, interp=self.interp,
-                    **self.real_transform, use_relight=self.use_relight)
-
-                # # DEBUG
-                # # import pdb
-                # # pdb.set_trace()
-                # tgt_pts = all_tgts[bg_idx.item()][0] if all_tgts[bg_idx.item()].ndim == 3 else all_tgts[bg_idx.item()]
-                # for xy in tgt_pts:
-                #     for dx in range(-2, 3):
-                #         for dy in range(-2, 3):
-                #             adv_img[:, 0, int(xy[1]+dy), int(xy[0]+dx)] = 1
-                #             # adv_img[:, 1, int(xy[1]+dy), int(xy[0]+dx)] = 0
-                #             # adv_img[:, 2, int(xy[1]+dy), int(xy[0]+dx)] = 0
-                # # torchvision.utils.save_image(adv_img, 'temp_img.png')
-                # torchvision.utils.save_image(adv_img, f"tmp/{objs[bg_idx.item()][-1].split('.')[0]}_pespective.png")
-                # # torchvision.utils.save_image(adv_img, f"tmp/{objs[bg_idx.item()][-1].split('.')[0]}_translate_scale.png")
-                # continue
-                # import pdb
-                # pdb.set_trace()
-
-                loss = self.compute_loss(adv_img, obj_class, metadata_clone[bg_idx])
-                tv = ((delta[:, :, :-1, :] - delta[:, :, 1:, :]).abs().mean() +
-                      (delta[:, :, :, :-1] - delta[:, :, :, 1:]).abs().mean())
-                # loss = out[:, :, 4].mean() + self.lmbda * tv
-                loss += self.lmbda * tv
-                loss.backward(retain_graph=True)
-
-                if 'pgd' in self.attack_mode:
-                    grad = z_delta.grad.detach()
-                    grad = torch.sign(grad)
-                    z_delta = z_delta.detach() - self.pgd_step_size * grad
-                    z_delta = z_delta.clamp_(0, 1)
-                else:
-                    opt.step()
-
-                if ema_loss is None:
-                    ema_loss = loss.item()
-                else:
-                    ema_loss = ema_const * ema_loss + (1 - ema_const) * loss.item()
-                # lr_schedule.step(loss)
-
-                if step % 100 == 0 and self.verbose:
-                    print(f'step: {step:4d}  loss: {ema_loss:.4f}  '
-                          f'time: {time.time() - start_time:.2f}s')
-                    start_time = time.time()
-                    # DEBUG
-                    # import os
-                    # for idx in range(self.num_eot):
-                    #     if not os.path.exists(f'tmp/{idx}/test_adv_img_{step}.png'):
-                    #         os.makedirs(f'tmp/{idx}/', exist_ok=True)
-                    #     torchvision.utils.save_image(adv_img[idx], f'tmp/{idx}/test_adv_img_{step}.png')
-=======
                     # DEBUG
                     # import pdb
                     # pdb.set_trace()
@@ -525,7 +470,6 @@
                 #     if not os.path.exists(f'tmp/{idx}/test_adv_img_{step}.png'):
                 #         os.makedirs(f'tmp/{idx}/', exist_ok=True)
                 #     torchvision.utils.save_image(adv_img[idx], f'tmp/{idx}/test_adv_img_{step}.png')
->>>>>>> 823955f3
 
         # DEBUG
         # outt = non_max_suppression(out.detach(), conf_thres=0.25, iou_thres=0.45)
