--- conflicted
+++ resolved
@@ -80,13 +80,9 @@
             bg_size, scale=(0.8, 1), p=p_geo, resample=self.interp
         )
         self.obj_transforms = K.RandomAffine(
-<<<<<<< HEAD
-            15, translate=(0.4, 0.4), p=p_geo,
-=======
             degrees=15,
             translate=(0.4, 0.4),
             p=p_geo,
->>>>>>> 9fac0ce6
             return_transform=True,
             resample=self.interp,
             # TODO: add scaling
@@ -94,11 +90,7 @@
         # Args to mask_transforms can be set to anything because it will use
         # the same params as obj_transforms anyway (via apply_transform).
         self.mask_transforms = K.RandomAffine(
-<<<<<<< HEAD
-            15, translate=(0.4, 0.4), p=p_geo, resample=Resample.NEAREST
-=======
             15, translate=(0.40, 0.40), p=p_geo, resample=Resample.NEAREST
->>>>>>> 9fac0ce6
         )
         self.jitter_transform = K.ColorJitter(
             brightness=0.3, contrast=0.3, p=p_light
