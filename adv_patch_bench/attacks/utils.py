--- conflicted
+++ resolved
@@ -19,30 +19,6 @@
 from kornia.geometry.transform import resize
 
 
-<<<<<<< HEAD
-def coerce_rank(x, ndim):
-    if x is None:
-        return x
-    if x.ndim == ndim:
-        return x
-
-    ndim_diff = ndim - x.ndim
-    if ndim_diff < 0:
-        for _ in range(-ndim_diff):
-            x.squeeze_(0)
-        if x.ndim != ndim:
-            raise ValueError('Can\'t coerce rank.')
-        return x
-
-    for _ in range(ndim_diff):
-        x.unsqueeze_(0)
-    if x.ndim != ndim:
-        raise ValueError('Can\'t coerce rank.')
-    return x
-
-
-=======
->>>>>>> 78b01935
 def prep_synthetic_eval(
     args: Namespace,
     img_size: Tuple[int, int],
