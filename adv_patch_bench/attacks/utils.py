--- conflicted
+++ resolved
@@ -21,6 +21,7 @@
 def prep_synthetic_eval(
     syn_obj_path: str,
     syn_use_scale: bool = True,
+    syn_3d_transform: bool = False,
     syn_use_colorjitter: bool = False,
     img_size: Tuple[int, int] = (1536, 2048),
     obj_size: Tuple[int, int] = (128, 128),
@@ -28,7 +29,7 @@
     interp: str = "bilinear",
     device: str = "cuda",
 ):
-    if not isinstance(obj_size, tuple):
+    if not (isinstance(obj_size, tuple) or isinstance(obj_size, int)):
         raise ValueError(
             f"obj_size must be tuple of two ints, but it is {obj_size}"
         )
@@ -43,16 +44,15 @@
         "translate": (0.4, 0.4),
         "scale": (0.5, 2) if syn_use_scale else None,
     }
-<<<<<<< HEAD
     
-    if args.syn_3d_transform:
+    if syn_3d_transform:
         transform_params = {
             "distortion_scale": 0.25,
         }
         obj_transforms = K.RandomPerspective(
             p=transform_prob,
             return_transform=True,
-            resample=args.interp,
+            resample=interp,
             **transform_params,
         )
         mask_transforms = K.RandomPerspective(
@@ -62,26 +62,14 @@
         obj_transforms = K.RandomAffine(
             p=transform_prob,
             return_transform=True,
-            resample=args.interp,
+            resample=interp,
             **transform_params,
         )
         mask_transforms = K.RandomAffine(
             p=transform_prob, resample=Resample.NEAREST, **transform_params
         )
 
-    if args.syn_use_colorjitter:
-=======
-    obj_transforms = K.RandomAffine(
-        p=transform_prob,
-        return_transform=True,
-        resample=interp,
-        **transform_params,
-    )
-    mask_transforms = K.RandomAffine(
-        p=transform_prob, resample=Resample.NEAREST, **transform_params
-    )
     if syn_use_colorjitter:
->>>>>>> 9fac0ce6
         jitter_transform = K.ColorJitter(
             brightness=0.3,
             contrast=0.3,
@@ -175,9 +163,7 @@
             obj_size_px = (round(obj_size * h_w_ratio), obj_size)
         else:
             obj_size_px = obj_size
-        assert isinstance(
-            obj_size, tuple
-        ), f"obj_size is {obj_size}. It must be int or tuple of two ints!"
+        assert isinstance(obj_size, tuple) or isinstance(obj_size, int), f"obj_size is {obj_size}. It must be int or tuple of two ints!"
 
         # Resize patch_mask and adv_patch to obj_size_px and place them in
         # middle of image by padding to image_size.
