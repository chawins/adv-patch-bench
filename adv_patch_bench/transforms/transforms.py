import math

import cv2 as cv
import numpy as np


def gen_rect_mask(size, ratio=None):
    # ratio = height / width
    mask = np.zeros((size, size))
    height = ratio * size if ratio < 1 else size
    width = height / ratio
    if ratio > 1:
        pad = int((size - width) / 2)
        mask[:, pad:size - pad] = 1
        box = [[pad, 0], [size - pad, 0], [size - pad, size - 1], [pad, size - 1]]
    elif ratio < 1:
        pad = int((size - height) / 2)
        mask[pad:size - pad, :] = 1
        box = [[0, pad], [size - 1, pad], [size - 1, size - pad], [0, size - pad]]
    else:
        mask[:, :] = 1
        box = [[0, 0], [size - 1, 0], [size - 1, size - 1], [0, size - 1]]
    return mask, box

def gen_square_mask(size, ratio=None):
    # ratio = height / width
    mask = np.zeros((size, size))
    height = ratio * size if ratio < 1 else size
    width = height / ratio
    if ratio > 1:
        pad = int((size - width) / 2)
        mask[:, pad:size - pad] = 1
        box = [[pad, 0], [size - pad, 0], [size - pad, size - 1], [pad, size - 1]]
    elif ratio < 1:
        pad = int((size - height) / 2)
        mask[pad:size - pad, :] = 1
        box = [[0, pad], [size - 1, pad], [size - 1, size - pad], [0, size - pad]]
    else:
        mask[:, :] = 1
        box = [[0, 0], [size - 1, 0], [size - 1, size - 1], [0, size - 1]]
    return mask, box


def gen_diamond_mask(size, ratio=None):
    mid = round(size / 2)
    Y, X = np.ogrid[:size, :size]
    mask = (Y + X >= mid) * (Y - X >= -mid) * (Y + X <= size + mid) * (Y - X <= mid)
    return mask, [[0, mid], [mid, 0], [size - 1, mid], [mid, size - 1]]


def gen_circle_mask(size, ratio=None):
    Y, X = np.ogrid[:size, :size]
    center = round(size / 2)
    dist_from_center = np.sqrt((X - center) ** 2 + (Y - center) ** 2)
    mask = dist_from_center <= center
    return mask, [[0, 0], [size - 1, 0], [size - 1, size - 1], [0, size - 1]]


def gen_triangle_mask(size, ratio=None):
    mid = round(size / 2)
    Y, X = np.ogrid[:size, :size]
    mask = (Y + 2 * X >= size) * (Y - 2 * X >= -size)
    return mask, [[mid, 0], [size - 1, size - 1], [0, size - 1]]


def gen_triangle_inverted_mask(size, ratio=None):
    mid = round(size / 2)
    Y, X = np.ogrid[:size, :size]
    mask = (Y - 2 * X <= 0) * (Y + 2 * X <= 2 * size)
    return mask, [[0, 0], [size - 1, 0], [mid, size - 1]]


def gen_pentagon_mask(size, ratio=None):
    mid = round(size / 2)
    Y, X = np.ogrid[:size, :size]
    mask = (Y + X >= mid) * (Y - X >= -mid)
    return mask, [[0, mid], [size - 1, mid], [size - 1, size - 1], [0, size - 1]]


def gen_octagon_mask(size, ratio=None):
    edge = round((2 - np.sqrt(2)) / 2 * size)
    Y, X = np.ogrid[:size, :size]
    mask = (Y + X >= edge) * (Y - X >= -(size - edge)) * (Y + X <= 2 * size - edge) * (Y - X <= (size - edge))
<<<<<<< HEAD
    return mask, [[edge, 0], [size-1, edge], [size-edge, size-1], [0, size-edge]]
    # return mask, [[0, edge], [size - edge, 0], [size - 1, size - edge], [edge, size - 1]]
=======
    # mask = (Y + X >= edge) * (Y - X >= -(size - edge)) #* (Y + X <= 2 * size - edge) * (Y + X <= size - edge)
    # mask = (Y + X <= 2 * size - edge) #* (Y - X >= -(size - edge))
    # mask = (Y - X <= (size - edge))
    return mask, [[edge, 0], [size-1, edge], [size-edge, size-1], [0, size-edge]]
    return mask, [[0, edge], [size - edge, 0], [size - 1, size - edge], [edge, size - 1]]
>>>>>>> 55dec903


def gen_sign_mask(shape, size, ratio=None):
    return SHAPE_TO_MASK[shape](size, ratio=ratio)


SHAPE_TO_MASK = {
    'circle': gen_circle_mask,
    'triangle_inverted': gen_triangle_inverted_mask,
    'triangle': gen_triangle_mask,
    'rect': gen_rect_mask,
    'diamond': gen_diamond_mask,
    'pentagon': gen_pentagon_mask,
    'octagon': gen_octagon_mask,
    'square': gen_square_mask,
}<|MERGE_RESOLUTION|>--- conflicted
+++ resolved
@@ -81,17 +81,8 @@
     edge = round((2 - np.sqrt(2)) / 2 * size)
     Y, X = np.ogrid[:size, :size]
     mask = (Y + X >= edge) * (Y - X >= -(size - edge)) * (Y + X <= 2 * size - edge) * (Y - X <= (size - edge))
-<<<<<<< HEAD
     return mask, [[edge, 0], [size-1, edge], [size-edge, size-1], [0, size-edge]]
     # return mask, [[0, edge], [size - edge, 0], [size - 1, size - edge], [edge, size - 1]]
-=======
-    # mask = (Y + X >= edge) * (Y - X >= -(size - edge)) #* (Y + X <= 2 * size - edge) * (Y + X <= size - edge)
-    # mask = (Y + X <= 2 * size - edge) #* (Y - X >= -(size - edge))
-    # mask = (Y - X <= (size - edge))
-    return mask, [[edge, 0], [size-1, edge], [size-edge, size-1], [0, size-edge]]
-    return mask, [[0, edge], [size - edge, 0], [size - 1, size - edge], [edge, size - 1]]
->>>>>>> 55dec903
-
 
 def gen_sign_mask(shape, size, ratio=None):
     return SHAPE_TO_MASK[shape](size, ratio=ratio)
