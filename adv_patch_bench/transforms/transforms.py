--- conflicted
+++ resolved
@@ -254,41 +254,6 @@
     else:
         raise Exception('Transform does not exist')
 
-<<<<<<< HEAD
-=======
-    # if len(src) == 3:
-    #     M = torch.from_numpy(getAffineTransform(src, tgt)).unsqueeze(0).float()
-    #     transform_func = warp_affine
-    # else:
-    #     src = torch.from_numpy(src).unsqueeze(0)
-    #     tgt = torch.from_numpy(tgt).unsqueeze(0)
-    #     M = get_perspective_transform(src, tgt)
-    #     transform_func = warp_perspective
-
-    # if not use_transform:
-    #     #https://theailearner.com/tag/cv2-getperspectivetransform/
-    #     import pdb
-    #     pdb.set_trace()
-    #     #c1,c2 = 0
-    #     M[0][2][0] = 0
-    #     M[0][2][1] = 0
-
-    #     #a2,a3 = 0
-    #     M[0][0][1] = 0
-    #     M[0][1][0] = 0
-
-        # a = M[0][0][0]
-        # b = M[0][1][0]
-        # c = M[0][0][1]
-        # d = M[0][1][1]
-        # s_x = torch.sign(a) * ((a**2 + b**2) ** 0.5)
-        # s_y = torch.sign(d) * ((c**2 + d**2) ** 0.5)
-        # M[0][0][0] = s_x + 1e-15
-        # M[0][1][0] = 0
-        # M[0][0][1] = 0
-        # M[0][1][1] = s_y + 1e-15
-
->>>>>>> 5aeed8a1
     return transform_func, sign_canonical, sign_mask, M.squeeze(), alpha, beta, tgt
 
 
