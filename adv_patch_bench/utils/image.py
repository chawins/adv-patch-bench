--- conflicted
+++ resolved
@@ -8,12 +8,7 @@
 import torchvision.transforms.functional as T
 from PIL import Image
 
-
-<<<<<<< HEAD
-def coerce_rank(x, ndim):
-    if x is None:
-        return x
-=======
+    
 def coerce_rank(x: torch.Tensor, ndim: int) -> torch.Tensor:
     """Reshape x *in-place* to ndim rank by adding/removing first singleton dim.
 
@@ -27,7 +22,9 @@
     Returns:
         torch.Tensor: Tensor x that is reshaped to desired rank or ndim.
     """
->>>>>>> 9fac0ce6
+    if x is None:
+        return x
+        
     if x.ndim == ndim:
         return x
 
