import json
import os
from os import listdir
from os.path import isfile, join

import cv2 as cv
import numpy as np
import pandas as pd
import matplotlib.pyplot as plt
import torch
import torch.backends.cudnn as cudnn
import torch.nn as nn
import torchvision
import torchvision.models as models
from kornia.geometry.transform import (get_perspective_transform, resize,
                                       warp_affine, warp_perspective)
from PIL import Image
from torchvision.utils import save_image
from tqdm.auto import tqdm

from adv_patch_bench.datasets.utils import (get_image_files,
                                            img_numpy_to_torch,
                                            load_annotation, pad_image)
from adv_patch_bench.models.common import Normalize
from adv_patch_bench.transforms import (gen_sign_mask, get_box_vertices,
                                        get_corners, get_shape_from_vertices)
from classify_traffic_signs import draw_from_contours

# DATASET = 'mapillaryvistas'
DATASET = 'bdd100k'

if DATASET == 'mapillaryvistas':
    TRAFFIC_SIGN_LABEL = 95
elif DATASET == 'bdd100k':      
    TRAFFIC_SIGN_LABEL = 'traffic sign'

CLASS_LIST = ['octagon-915.0-915.0',
              'diamond-915.0-915.0',
              'pentagon-915.0-915.0',
              'rect-915.0-1220.0',
              'rect-762.0-915.0',
              'triangle-900.0',
              'circle-750.0',
              'triangle_inverted-1220.0-1220.0',
              'rect-458.0-610.0',
              'other-0.0-0.0']


def compute_example_transform(filename, model, panoptic_per_image_id,
                              img_path, label_path, demo_patch,
                              min_area=0, pad=0.05, patch_size_in_mm=150,
                              patch_size_in_pixel=32):

    # Load Mapillary Vistas image
    img_id = filename.split('.')[0]
    segment = panoptic_per_image_id[img_id]['segments_info']
    panoptic = np.array(Image.open(join(label_path, f'{img_id}.png')))
    img_pil = Image.open(join(img_path, filename))
    img = np.array(img_pil)[:, :, :3]
    img_height, img_width, _ = img.shape

    # Pad image to avoid cutting varying shapes due to boundary
    img_padded, pad_size = pad_image(img, pad_mode='constant', return_pad_size=True)
    id_padded = pad_image(panoptic[:, :, 0], pad_mode='constant')

    results = []
    # Crop the specified object
    for obj in segment:

        # Check if bounding box is cut off at the image boundary
        xmin, ymin, width, height = obj['bbox']

        is_oob = (xmin == 0) or (ymin == 0) or \
            ((xmin + width) >= img_width) or ((ymin + height) >= img_height)

        if obj['category_id'] != TRAFFIC_SIGN_LABEL or obj['area'] < min_area or is_oob:
            continue

        # Make sure that bounding box is square and add some padding to avoid
        # cutting into the sign
        size = max(width, height)
        xpad, ypad = int((size - width) / 2), int((size - height) / 2)
        extra_obj_pad = int(pad * size)
        size += 2 * extra_obj_pad
        xmin += pad_size - xpad - extra_obj_pad
        ymin += pad_size - ypad - extra_obj_pad
        xmax, ymax = xmin + size, ymin + size
<<<<<<< HEAD
        traffic_sign = img_numpy_to_torch(img_padded[ymin:ymax, xmin:xmax])
=======
        traffic_sign = img_padded[ymin:ymax, xmin:xmax]

>>>>>>> 6c3fc1ac
        # TODO: Consider running classifier outside once in batch
        y_hat = model(traffic_sign.unsqueeze(0).cuda())[0].argmax().item()
        predicted_class = CLASS_LIST[y_hat]
        predicted_shape = predicted_class.split('-')[0]
        # print(f'==> predicted_class: {predicted_class}')

        # Collect mask
<<<<<<< HEAD
        bool_mask = (id_padded[ymin:ymax, xmin:xmax] == obj['id']).astype(np.uint8)
=======
        bool_mask = (panoptic[:, :, 0] == obj['id']).astype(np.uint8)

        if DATASET == 'bdd100k':
            xmin_, ymin_, width_, height_ = obj['bbox']
            bool_mask[:max(0, ymin_-10), :] = 0
            bool_mask[min(ymin_+height_+10, img_height):, :] = 0
            bool_mask[:, :max(0, xmin_-10)] = 0
            bool_mask[:, min(xmin_+width_+10, img_width):] = 0

>>>>>>> 6c3fc1ac
        # Get vertices of mask
        try:
            vertices, hull = get_corners(bool_mask)
        except:
            continue
 
        hull_mask = cv.drawContours(np.zeros_like(bool_mask), [hull], -1, (1, ), 1)
        hull_draw_points = np.stack(np.where(hull_mask), axis=1)[:, ::-1]
        ellipse = cv.fitEllipse(hull_draw_points)
        ellipse_mask = cv.ellipse(np.zeros_like(bool_mask, dtype=np.float32), ellipse, (1,), thickness=-1)
        ellipse_error = np.abs(ellipse_mask - bool_mask.astype(np.float32)).sum() / bool_mask.sum()
        
        # Determine polygon shape from vertices
        shape = get_shape_from_vertices(vertices)
        if predicted_shape == 'other':
            group = 3
        elif ellipse_error < 0.1:
            # Check circle based on ellipse fit error
            shape = 'circle'
            vertices = ellipse
            group = 1 if predicted_shape == 'circle' else 2
        else:
            if ((shape != 'other' and predicted_shape == shape) or
                    (shape == 'rect' and predicted_shape != 'other')):
                # Both classifier and verifier agree on some polygons or
                # the sign symbol is on a square sign (assume that dimension is
                # equal to the actual symbol)
                group = 1
            else:
                # Disagree but not other
                group = 2
        # print(f'==> shape: {shape}, group: {group}')
        # print(vertices)

        if shape != 'other':
            tgt = get_box_vertices(vertices, shape).astype(np.int64)
            # Filter some vertices that might be out of bound
            tgt = np.array([t for t in tgt if 0 <= t[0] < size and 0 <= t[1] < size])

            # If shape is not other, draw vertices
            vert = draw_from_contours(np.zeros((size, size, 3)), tgt, color=[0, 255, 0])
            vert = img_numpy_to_torch(cv.dilate(vert, None))
            vert_mask = (vert.sum(0, keepdim=True) > 0).float()
            traffic_sign = (1 - vert_mask) * traffic_sign + vert_mask * vert

            # Group 1: draw both vertices and patch
            if group == 1:
                if len(predicted_class.split('-')) == 3:
                    sign_width_in_mm = float(predicted_class.split('-')[1])
                    sign_height_in_mm = float(predicted_class.split('-')[2])
                    hw_ratio = sign_height_in_mm / sign_width_in_mm
                    sign_size_in_mm = max(sign_width_in_mm, sign_height_in_mm)
                else:
                    sign_size_in_mm = float(predicted_class.split('-')[1])
                    hw_ratio = 1
                pixel_mm_ratio = patch_size_in_pixel / patch_size_in_mm
                sign_size_in_pixel = round(sign_size_in_mm * pixel_mm_ratio)

                sign_canonical = torch.zeros((3, sign_size_in_pixel, sign_size_in_pixel))
                sign_mask, src = gen_sign_mask(shape, sign_size_in_pixel, ratio=hw_ratio)
                sign_mask = torch.from_numpy(sign_mask).float()[None, :, :]

                # TODO: run attack, optimize patch location, etc.
                begin = (sign_size_in_pixel - patch_size_in_pixel) // 2
                end = begin + patch_size_in_pixel
                sign_canonical[:, begin:end, begin:end] = demo_patch
                # Crop patch that is not on the sign
                sign_canonical *= sign_mask
                patch_mask = torch.zeros((1, sign_size_in_pixel, sign_size_in_pixel))
                patch_mask[:, begin:end, begin:end] = 1

                # Compute perspective transform
                src = np.array(src).astype(np.float32)
                tgt = tgt.astype(np.float32)
                if len(src) == 3:
                    M = torch.from_numpy(cv.getAffineTransform(src, tgt)).unsqueeze(0).float()
                    transform_func = warp_affine
                else:
                    src = torch.from_numpy(src).unsqueeze(0)
                    tgt = torch.from_numpy(tgt).unsqueeze(0)
                    M = get_perspective_transform(src, tgt)
                    transform_func = warp_perspective
                warped_patch = transform_func(sign_canonical.unsqueeze(0),
                                              M, (size, size),
                                              mode='bilinear',
                                              padding_mode='zeros')[0]
                warped_mask = transform_func(patch_mask.unsqueeze(0),
                                             M, (size, size),
                                             mode='nearest',
                                             padding_mode='zeros')[0]

                # Assume that 80% of pixels have one 255 (e.g., red, blue) and
                # 20% of pixels are white (255, 255, 255).
                old_patch = torch.masked_select(traffic_sign, torch.from_numpy(bool_mask).bool())
                mu_1, sigma_1 = old_patch.mean(), old_patch.std()
                # mu_0, sigma_0 = 0.4666667, 0.4988876
                old_patch -= old_patch.min()
                old_patch /= old_patch.max()
                old_patch_q = (old_patch > 0.5).float()
                mu_0, sigma_0 = old_patch_q.mean(), old_patch_q.std()
                alpha = sigma_1 / sigma_0
                beta = mu_1 - mu_0 * alpha
                warped_patch.mul_(alpha).add_(beta).clamp_(0, 1)

                traffic_sign = (1 - warped_mask) * traffic_sign + warped_mask * warped_patch

                # DEBUG
                # save_image(traffic_sign, 'test.png')
                # import pdb
                # pdb.set_trace()

        # DEBUG
        # if 'triangle' in shape:
        #     save_image(cropped_sign, 'test.png')
        #     import pdb
        #     pdb.set_trace()

<<<<<<< HEAD
        return traffic_sign

=======
        # return cropped_sign, shape, predicted_shape, predicted_class, group
        results.append([cropped_sign, shape, predicted_shape, predicted_class, group])
    return results
>>>>>>> 6c3fc1ac

def main():

    # Arguments
    min_area = 1600
    max_num_imgs = 200


    if DATASET == 'mapillaryvistas':
        data_dir = '/data/shared/mapillary_vistas/training/'
    elif DATASET == 'bdd100k':      
        data_dir = '/data/shared/bdd100k/images/10k/train/'    

    # data_dir = '/data/shared/mtsd_v2_fully_annotated/'
    model_path = '/home/nab_126/adv-patch-bench/model_weights/resnet18_cropped_signs_good_resolution_and_not_edge_10_labels.pth'

    device = 'cuda'
    # seed = 2021
    # torch.manual_seed(seed)
    # np.random.seed(seed)
    cudnn.benchmark = True

    # Create model
    mean = [0.3867, 0.3993, 0.3786]
    std = [0.1795, 0.1718, 0.1714]
    normalize = Normalize(mean, std)
    base = models.resnet18(pretrained=False)
    base.fc = nn.Linear(512, 10)

    if os.path.exists(model_path):
        print('Loading model weights...')
        base.load_state_dict(torch.load(model_path))
    else:
        raise ValueError('Model weight not found!')

    model = nn.Sequential(normalize, base).to(device).eval()

    # Read in panoptic file
    if DATASET == 'mapillaryvistas':
        panoptic_json_path = f'{data_dir}/v2.0/panoptic/panoptic_2020.json'
    elif DATASET == 'bdd100k':      
        panoptic_json_path = '/data/shared/bdd100k/labels/pan_seg/polygons/pan_seg_train.json'

    with open(panoptic_json_path) as panoptic_file:
        panoptic = json.load(panoptic_file)

    if DATASET == 'mapillaryvistas':
        panoptic_per_image_id = {}
        for annotation in panoptic['annotations']:
            panoptic_per_image_id[annotation['image_id']] = annotation

        # Convert category infos to category_id indexed dictionary
        panoptic_category_per_id = {}
        for category in panoptic['categories']:
            panoptic_category_per_id[category['id']] = category

    elif DATASET == 'bdd100k':      
        # creating same mapping for bdd100k
        panoptic_per_image_id = {}
        for image_annotation in tqdm(panoptic):
            filename = image_annotation['name']
            image_id = filename.split('.jpg')[0]
            annotation = {}
            annotation['filename'] = filename
            annotation['image_id'] = image_id
            segments_info = []
            for label in image_annotation['labels']:
                label_dict = {}

                #TODO: check if occluded and exclude if True
                if label['category'] == 'traffic sign':
                # if label['category'] == 'traffic sign' or label['category'] == 'traffic sign frame':
                    # label_dict['id'] = label['id']
                    label_dict['id'] = 26
                    label_dict['category_id'] = label['category']
                    for sign in label['poly2d']:
                        vertices = sign['vertices']
                        vertices = np.array(vertices)

                        x_cords, y_cords = vertices[:,0], vertices[:,1]
                        xmin = min(x_cords)
                        xmax = max(x_cords)
                        ymin = min(y_cords)
                        ymax = max(y_cords)
                        width = xmax-xmin
                        height = ymax-ymin

                        label_dict['area'] = int(width) * int(height)
                        label_dict['bbox'] = [int(xmin), int(ymin), int(width), int(height)]
                        segments_info.append(label_dict)
            annotation['segments_info'] = segments_info
            panoptic_per_image_id[image_id] = annotation

    
    # mapillary
    if DATASET == 'mapillaryvistas':
        img_path = join(data_dir, 'images')
        label_path = join(data_dir, 'v2.0/panoptic/')
        filenames = [f for f in listdir(img_path) if isfile(join(img_path, f))]
    elif DATASET == 'bdd100k':      
        # data_dir = '/data/shared/bdd100k/images/10k/train/'    
        label_path = '/data/shared/bdd100k/labels/pan_seg/bitmasks/train/'
        filenames = [f for f in listdir(data_dir) if isfile(join(data_dir, f))]
        img_path = data_dir

    np.random.shuffle(filenames)

    # demo_patch = img_numpy_to_torch(np.array(Image.open()))
    demo_patch = torchvision.io.read_image('demo.png').float()[:3, :, :] / 255
    demo_patch = resize(demo_patch, (32, 32))

    column_names = ['filename', 'shape', 'predicted_shape', 'predicted_class', 'group', 'row']
    df_data = []

    num_images_processed = 0
    num_type_errors = 0
    num_runtime_errors = 0

    num_plots = 300
    fig, ax = plt.subplots(int(num_plots/5), 5)
    fig.set_figheight(int(num_plots/5)*10)
    fig.set_figwidth(5 * 5)
    i = 0

    print('[INFO] running detection algorithm')
    for filename in tqdm(filenames):
        num_images_processed += 1
        try:
            transformed_images = compute_example_transform(filename, model, panoptic_per_image_id,
                                    img_path, label_path, demo_patch,
                                    min_area=min_area, pad=0.05, patch_size_in_mm=150,
                                    patch_size_in_pixel=32)

            for img in transformed_images:
                col = i % 5
                row = i // 5

                cropped_image, shape, predicted_shape, predicted_class, group = img
                cropped_image = cropped_image.permute(1, 2, 0)
                title = '{} contour:{} resnet:{}'.format(filename, shape, predicted_shape)
                if col == 0:
                    title = 'row #{}  '.format(row) + title
                ax[row][col].set_title(title)
                ax[row][col].imshow(cropped_image.numpy())
                
                df_data.append([filename, shape, predicted_shape, predicted_class, group, row])

                if i == num_plots-1:
                    plt.savefig('{}.png'.format(DATASET), bbox_inches='tight', pad_inches=0)
                    break

                i += 1
        except TypeError:
            num_type_errors += 1  
        except RuntimeError:
            num_runtime_errors += 1  
            continue          
        
    print('[INFO] saving csv')
    df = pd.DataFrame(df_data, columns=column_names)
    df['dataset'] = DATASET
    df.to_csv('{}.csv'.format(DATASET), index=False)

    print('percentage type errors:', num_type_errors/num_images_processed)
    print('percentage runtime errors:', num_runtime_errors/num_images_processed)

if __name__ == '__main__':
    main()<|MERGE_RESOLUTION|>--- conflicted
+++ resolved
@@ -26,12 +26,12 @@
                                         get_corners, get_shape_from_vertices)
 from classify_traffic_signs import draw_from_contours
 
-# DATASET = 'mapillaryvistas'
-DATASET = 'bdd100k'
+DATASET = 'mapillaryvistas'
+# DATASET = 'bdd100k'
 
 if DATASET == 'mapillaryvistas':
     TRAFFIC_SIGN_LABEL = 95
-elif DATASET == 'bdd100k':      
+elif DATASET == 'bdd100k':
     TRAFFIC_SIGN_LABEL = 'traffic sign'
 
 CLASS_LIST = ['octagon-915.0-915.0',
@@ -85,12 +85,7 @@
         xmin += pad_size - xpad - extra_obj_pad
         ymin += pad_size - ypad - extra_obj_pad
         xmax, ymax = xmin + size, ymin + size
-<<<<<<< HEAD
         traffic_sign = img_numpy_to_torch(img_padded[ymin:ymax, xmin:xmax])
-=======
-        traffic_sign = img_padded[ymin:ymax, xmin:xmax]
-
->>>>>>> 6c3fc1ac
         # TODO: Consider running classifier outside once in batch
         y_hat = model(traffic_sign.unsqueeze(0).cuda())[0].argmax().item()
         predicted_class = CLASS_LIST[y_hat]
@@ -98,11 +93,9 @@
         # print(f'==> predicted_class: {predicted_class}')
 
         # Collect mask
-<<<<<<< HEAD
         bool_mask = (id_padded[ymin:ymax, xmin:xmax] == obj['id']).astype(np.uint8)
-=======
-        bool_mask = (panoptic[:, :, 0] == obj['id']).astype(np.uint8)
-
+
+        # FIXME
         if DATASET == 'bdd100k':
             xmin_, ymin_, width_, height_ = obj['bbox']
             bool_mask[:max(0, ymin_-10), :] = 0
@@ -110,19 +103,18 @@
             bool_mask[:, :max(0, xmin_-10)] = 0
             bool_mask[:, min(xmin_+width_+10, img_width):] = 0
 
->>>>>>> 6c3fc1ac
         # Get vertices of mask
         try:
             vertices, hull = get_corners(bool_mask)
         except:
             continue
- 
+
         hull_mask = cv.drawContours(np.zeros_like(bool_mask), [hull], -1, (1, ), 1)
         hull_draw_points = np.stack(np.where(hull_mask), axis=1)[:, ::-1]
         ellipse = cv.fitEllipse(hull_draw_points)
         ellipse_mask = cv.ellipse(np.zeros_like(bool_mask, dtype=np.float32), ellipse, (1,), thickness=-1)
         ellipse_error = np.abs(ellipse_mask - bool_mask.astype(np.float32)).sum() / bool_mask.sum()
-        
+
         # Determine polygon shape from vertices
         shape = get_shape_from_vertices(vertices)
         if predicted_shape == 'other':
@@ -228,14 +220,9 @@
         #     import pdb
         #     pdb.set_trace()
 
-<<<<<<< HEAD
-        return traffic_sign
-
-=======
-        # return cropped_sign, shape, predicted_shape, predicted_class, group
-        results.append([cropped_sign, shape, predicted_shape, predicted_class, group])
+        results.append([traffic_sign, shape, predicted_shape, predicted_class, group])
     return results
->>>>>>> 6c3fc1ac
+
 
 def main():
 
@@ -243,11 +230,10 @@
     min_area = 1600
     max_num_imgs = 200
 
-
     if DATASET == 'mapillaryvistas':
         data_dir = '/data/shared/mapillary_vistas/training/'
-    elif DATASET == 'bdd100k':      
-        data_dir = '/data/shared/bdd100k/images/10k/train/'    
+    elif DATASET == 'bdd100k':
+        data_dir = '/data/shared/bdd100k/images/10k/train/'
 
     # data_dir = '/data/shared/mtsd_v2_fully_annotated/'
     model_path = '/home/nab_126/adv-patch-bench/model_weights/resnet18_cropped_signs_good_resolution_and_not_edge_10_labels.pth'
@@ -276,7 +262,7 @@
     # Read in panoptic file
     if DATASET == 'mapillaryvistas':
         panoptic_json_path = f'{data_dir}/v2.0/panoptic/panoptic_2020.json'
-    elif DATASET == 'bdd100k':      
+    elif DATASET == 'bdd100k':
         panoptic_json_path = '/data/shared/bdd100k/labels/pan_seg/polygons/pan_seg_train.json'
 
     with open(panoptic_json_path) as panoptic_file:
@@ -292,7 +278,7 @@
         for category in panoptic['categories']:
             panoptic_category_per_id[category['id']] = category
 
-    elif DATASET == 'bdd100k':      
+    elif DATASET == 'bdd100k':
         # creating same mapping for bdd100k
         panoptic_per_image_id = {}
         for image_annotation in tqdm(panoptic):
@@ -305,9 +291,9 @@
             for label in image_annotation['labels']:
                 label_dict = {}
 
-                #TODO: check if occluded and exclude if True
+                # TODO: check if occluded and exclude if True
                 if label['category'] == 'traffic sign':
-                # if label['category'] == 'traffic sign' or label['category'] == 'traffic sign frame':
+                    # if label['category'] == 'traffic sign' or label['category'] == 'traffic sign frame':
                     # label_dict['id'] = label['id']
                     label_dict['id'] = 26
                     label_dict['category_id'] = label['category']
@@ -315,7 +301,7 @@
                         vertices = sign['vertices']
                         vertices = np.array(vertices)
 
-                        x_cords, y_cords = vertices[:,0], vertices[:,1]
+                        x_cords, y_cords = vertices[:, 0], vertices[:, 1]
                         xmin = min(x_cords)
                         xmax = max(x_cords)
                         ymin = min(y_cords)
@@ -329,14 +315,13 @@
             annotation['segments_info'] = segments_info
             panoptic_per_image_id[image_id] = annotation
 
-    
     # mapillary
     if DATASET == 'mapillaryvistas':
         img_path = join(data_dir, 'images')
         label_path = join(data_dir, 'v2.0/panoptic/')
         filenames = [f for f in listdir(img_path) if isfile(join(img_path, f))]
-    elif DATASET == 'bdd100k':      
-        # data_dir = '/data/shared/bdd100k/images/10k/train/'    
+    elif DATASET == 'bdd100k':
+        # data_dir = '/data/shared/bdd100k/images/10k/train/'
         label_path = '/data/shared/bdd100k/labels/pan_seg/bitmasks/train/'
         filenames = [f for f in listdir(data_dir) if isfile(join(data_dir, f))]
         img_path = data_dir
@@ -365,9 +350,9 @@
         num_images_processed += 1
         try:
             transformed_images = compute_example_transform(filename, model, panoptic_per_image_id,
-                                    img_path, label_path, demo_patch,
-                                    min_area=min_area, pad=0.05, patch_size_in_mm=150,
-                                    patch_size_in_pixel=32)
+                                                           img_path, label_path, demo_patch,
+                                                           min_area=min_area, pad=0.05, patch_size_in_mm=150,
+                                                           patch_size_in_pixel=32)
 
             for img in transformed_images:
                 col = i % 5
@@ -380,7 +365,7 @@
                     title = 'row #{}  '.format(row) + title
                 ax[row][col].set_title(title)
                 ax[row][col].imshow(cropped_image.numpy())
-                
+
                 df_data.append([filename, shape, predicted_shape, predicted_class, group, row])
 
                 if i == num_plots-1:
@@ -389,11 +374,11 @@
 
                 i += 1
         except TypeError:
-            num_type_errors += 1  
+            num_type_errors += 1
         except RuntimeError:
-            num_runtime_errors += 1  
-            continue          
-        
+            num_runtime_errors += 1
+            continue
+
     print('[INFO] saving csv')
     df = pd.DataFrame(df_data, columns=column_names)
     df['dataset'] = DATASET
@@ -402,5 +387,6 @@
     print('percentage type errors:', num_type_errors/num_images_processed)
     print('percentage runtime errors:', num_runtime_errors/num_images_processed)
 
+
 if __name__ == '__main__':
     main()