import argparse
import json
import os
from collections import OrderedDict
from os import listdir
from os.path import isfile, join

import cv2 as cv
import matplotlib.pyplot as plt
import numpy as np
import pandas as pd
import torch
import torch.backends.cudnn as cudnn
import torchvision
import torchvision.transforms as transforms
from kornia.geometry.transform import (get_perspective_transform, resize,
                                       warp_affine, warp_perspective)
from PIL import Image
from torchvision.utils import save_image
from tqdm.auto import tqdm

from adv_patch_bench.models import build_classifier
from adv_patch_bench.transforms import (gen_sign_mask, get_box_vertices,
                                        get_corners, get_shape_from_vertices,
                                        relight_range)
from adv_patch_bench.utils import (draw_from_contours, get_box,
                                   img_numpy_to_torch, pad_image)

DATASET = 'mapillaryvistas'
# DATASET = 'bdd100k'

if DATASET == 'mapillaryvistas':
    TRAFFIC_SIGN_LABEL = 95
elif DATASET == 'bdd100k':
    TRAFFIC_SIGN_LABEL = 'traffic sign'

CLASS_LIST = [
<<<<<<< HEAD
        'circle-750.0',
        'triangle-900.0',
        'octagon-915.0',
        'other-0.0-0.0'
        'triangle_inverted-1220.0',
        'diamond-600.0',
        'diamond-915.0',
        'square-600.0',
        'rect-458.0-610.0',
        'rect-762.0-915.0',
        'rect-915.0-1220.0',
        'pentagon-915.0',

    ]
   
=======
    'circle-750.0',
    'triangle-900.0',
    'octagon-915.0',
    'other-0.0-0.0'
    'triangle_inverted-1220.0',
    'diamond-600.0',
    'diamond-915.0',
    'square-600.0',
    'rect-458.0-610.0',
    'rect-762.0-915.0',
    'rect-915.0-1220.0',
    'pentagon-915.0',
]

>>>>>>> 1ff8d272
SHAPE_LIST = [
    'circle',
    'triangle',
    'triangle_inverted',
    'diamond',
    'square',
    'rect',
    'pentagon',
    'octagon',
    'other'
]

<<<<<<< HEAD
=======
# CLASS_LIST = ['octagon-915.0-915.0',
#               'diamond-915.0-915.0',
#               'pentagon-915.0-915.0',
#               'rect-915.0-1220.0',
#               'rect-762.0-915.0',
#               'triangle-900.0',
#               'circle-750.0',
#               'triangle_inverted-1220.0-1220.0',
#               'rect-458.0-610.0',
#               'other-0.0-0.0']


>>>>>>> 1ff8d272
def get_args_parser():
    parser = argparse.ArgumentParser(description='Part classification', add_help=False)
    parser.add_argument('--data', default='~/data/shared/', type=str)
    parser.add_argument('--arch', default='resnet18', type=str)
    parser.add_argument('--pretrained', action='store_true', help='Load pretrained model on ImageNet-1k')
    parser.add_argument('--output-dir', default='./', type=str, help='output dir')
    parser.add_argument('-j', '--workers', default=10, type=int, metavar='N',
                        help='number of data loading workers per process')
    parser.add_argument('--batch-size', default=256, type=int,
                        help='mini-batch size per device.')
    parser.add_argument('--full-precision', action='store_true')
    parser.add_argument('--world-size', default=1, type=int,
                        help='number of nodes for distributed training')
    parser.add_argument('--distributed', default=False, type=bool)
    parser.add_argument('--rank', default=0, type=int,
                        help='node rank for distributed training')
    parser.add_argument('--dist-url', default='tcp://localhost:10001', type=str,
                        help='url used to set up distributed training')
    parser.add_argument('--dist-backend', default='nccl', type=str)
    parser.add_argument('--seed', default=0, type=int)
    parser.add_argument('--gpu', default=None, type=int, help='GPU id to use.')
    parser.add_argument('--wandb', action='store_true', help='Enable WandB')
    # TODO
    parser.add_argument('--dataset', required=True, type=str, help='Dataset')
    parser.add_argument('--num-classes', default=10, type=int,
                        help='Number of classes')
    parser.add_argument('--experiment', required=False, type=str,
                        help='Type of experiment to run')
    # Unused
    parser.add_argument('--lr', default=0.1, type=float)
    parser.add_argument('--momentum', default=0.9, type=float)
    parser.add_argument('--wd', default=1e-4, type=float)
    parser.add_argument('--optim', default='sgd', type=str)
    parser.add_argument('--betas', default=(0.9, 0.999), nargs=2, type=float)
    parser.add_argument('--eps', default=1e-8, type=float)
    parser.add_argument('--resume', default='', type=str, help='path to latest checkpoint')
    return parser


def compute_example_transform(filename, model, panoptic_per_image_id,
                              img_path, label_path, demo_patch,
                              min_area=0, pad=0.1, patch_size_in_mm=150,
                              patch_size_in_pixel=32):

    # Load Mapillary Vistas image
    img_id = filename.split('.')[0]
    segment = panoptic_per_image_id[img_id]['segments_info']
    panoptic = np.array(Image.open(join(label_path, f'{img_id}.png')))

    img_pil = Image.open(join(img_path, filename))
    img = np.array(img_pil)[:, :, :3]
    img_height, img_width, _ = img.shape

    # Pad image to avoid cutting varying shapes due to boundary
    img_padded, pad_size = pad_image(img, pad_mode='constant', return_pad_size=True)
    id_padded = pad_image(panoptic[:, :, 0], pad_mode='constant')

    results = []
    show_list = []
    # Crop the specified object
    for obj in segment:

        # Check if bounding box is cut off at the image boundary
        xmin, ymin, width, height = obj['bbox']
        is_oob = (xmin == 0) or (ymin == 0) or \
            ((xmin + width) >= img_width - 1) or ((ymin + height) >= img_height - 1)
        if obj['category_id'] != TRAFFIC_SIGN_LABEL or is_oob:
            continue

        # Collect mask
        extra_pad = int(max(width, height) * 0.2)
        ymin, xmin = max(0, ymin + pad_size - extra_pad), max(0, xmin + pad_size - extra_pad)
        temp_mask = (id_padded[ymin:ymin + height + 2 * extra_pad,
                               xmin:xmin + width + 2 * extra_pad] == obj['id']).astype(np.uint8)

        if temp_mask.sum() < min_area:
            continue

        # Get refined crop patch
        ymin_, ymax_, xmin_, xmax_ = get_box(temp_mask, pad)
        ymin, ymax, xmin, xmax = ymin + ymin_, ymin + ymax_, xmin + xmin_, xmin + xmax_
        bool_mask = (id_padded[ymin:ymax, xmin:xmax] == obj['id']).astype(np.uint8)
        height, width = bool_mask.shape
        if height != width:
            # NOTE: This is very weird and rare corner case where the traffic
            # sign somehow takes majority of the whole image
            # print(height, width)
            # print(img.shape)
            # print(ymin, ymax, xmin, xmax)
            # import pdb
            # pdb.set_trace()
            # size = int((height + width) / 2)
            # ymax, xmax = ymin + size, xmin + size
            continue
        size = height

        # Make sure that bounding box is square and add some padding to avoid
        # cutting into the sign
        # size = max(width, height)
        # xpad, ypad = int((size - width) / 2), int((size - height) / 2)
        # extra_obj_pad = int(pad * size)
        # size += 2 * extra_obj_pad
        # xmin += pad_size - xpad - extra_obj_pad
        # ymin += pad_size - ypad - extra_obj_pad
        # xmax, ymax = xmin + size, ymin + size
<<<<<<< HEAD
        
        model_input = img_padded[ymin:ymax, xmin:xmax].astype('uint8')
        bool_mask_3d = np.expand_dims(bool_mask, axis=2)
=======
>>>>>>> 1ff8d272

        # element-wise multiplation
        model_input = model_input * bool_mask_3d
        PIL_traffic_sign = Image.fromarray(model_input, 'RGB')

        transform_list = [
            # transforms.RandomEqualize(p=1.0),
            transforms.Resize((128, 128)),
            transforms.ToTensor()
        ]
        transform = transforms.Compose(transform_list)
        traffic_sign_equalized = transform(PIL_traffic_sign)

        traffic_sign = img_numpy_to_torch(img_padded[ymin:ymax, xmin:xmax])
        # TODO: Consider running classifier outside once in batch

        # print(torch.min(traffic_sign_equalized))
        # print(torch.max(traffic_sign_equalized))
        # qqq
        y_hat = model(traffic_sign_equalized.unsqueeze(0).cuda())[0].argmax().item()

        predicted_class = CLASS_LIST[y_hat]
        predicted_shape = predicted_class.split('-')[0]
        # print(f'==> predicted_class: {predicted_class}')

        # DEBUG
        # save_image(traffic_sign_equalized, 'test.png')
        # import pdb
        # pdb.set_trace()

        # FIXME
        if DATASET == 'bdd100k':
            xmin_, ymin_, width_, height_ = obj['bbox']
            bool_mask[:max(0, ymin_-10), :] = 0
            bool_mask[min(ymin_+height_+10, img_height):, :] = 0
            bool_mask[:, :max(0, xmin_-10)] = 0
            bool_mask[:, min(xmin_+width_+10, img_width):] = 0

        # Get vertices of mask
        vertices, hull = get_corners(bool_mask)
        hull_mask = cv.drawContours(np.zeros_like(bool_mask), [hull], -1, (1, ), 1)
        hull_draw_points = np.stack(np.where(hull_mask), axis=1)[:, ::-1]
        ellipse = cv.fitEllipse(hull_draw_points)
        ellipse_mask = cv.ellipse(np.zeros_like(bool_mask, dtype=np.float32), ellipse, (1,), thickness=-1)
        ellipse_error = np.abs(ellipse_mask - bool_mask.astype(np.float32)).sum() / bool_mask.sum()

        # Determine polygon shape from vertices
        shape = get_shape_from_vertices(vertices)
        if predicted_shape == 'other':
            group = 3
        elif ellipse_error < 0.1:
            # Check circle based on ellipse fit error
            shape = 'circle'
            vertices = ellipse
            group = 1 if predicted_shape == 'circle' else 2
        else:
            if ((shape != 'other' and predicted_shape == shape) or
                    # (shape == 'rect' and predicted_shape != 'other')):
                    (shape == 'rect' and not (predicted_shape == 'other' or predicted_shape == 'diamond'))):
                    # (shape == 'rect' and (predicted_shape == 'circle' or predicted_shape == 'triangle'))):
                # Both classifier and verifier agree on some polygons or
                # the sign symbol is on a square sign (assume that dimension is
                # equal to the actual symbol)
                group = 1
            else:
                # Disagree but not other
                group = 2
        # print(f'==> shape: {shape}, group: {group}')
        # print(vertices)

        if shape != 'other':
            tgt = get_box_vertices(vertices, shape).astype(np.int64)
            # Filter some vertices that might be out of bound
            if (tgt < 0).any() or (tgt >= size).any():
                # group = 2
                # tgt = np.array([t for t in tgt if 0 <= t[0] < size and 0 <= t[1] < size])
                # This generally happens when the fitted ellipse is incorrect
                # and the vertices lie outside of the patch
                results.append([traffic_sign, shape, predicted_shape, predicted_class, 4])
                continue

            # If shape is not other, draw vertices
            vert = draw_from_contours(np.zeros((size, size, 3)), tgt, color=[0, 255, 0])
            vert = img_numpy_to_torch(cv.dilate(vert, None))
            vert_mask = (vert.sum(0, keepdim=True) > 0).float()
            traffic_sign = (1 - vert_mask) * traffic_sign + vert_mask * vert

            # Group 1: draw both vertices and patch
            if group == 1:
                if len(predicted_class.split('-')) == 3:
                    sign_width_in_mm = float(predicted_class.split('-')[1])
                    sign_height_in_mm = float(predicted_class.split('-')[2])
                    hw_ratio = sign_height_in_mm / sign_width_in_mm
                    sign_size_in_mm = max(sign_width_in_mm, sign_height_in_mm)
                else:
                    sign_size_in_mm = float(predicted_class.split('-')[1])
                    hw_ratio = 1
                pixel_mm_ratio = patch_size_in_pixel / patch_size_in_mm
                sign_size_in_pixel = round(sign_size_in_mm * pixel_mm_ratio)

                sign_canonical = torch.zeros((3, sign_size_in_pixel, sign_size_in_pixel))
                sign_mask, src = gen_sign_mask(shape, sign_size_in_pixel, ratio=hw_ratio)
                sign_mask = torch.from_numpy(sign_mask).float()[None, :, :]

                # TODO: run attack, optimize patch location, etc.
                begin = (sign_size_in_pixel - patch_size_in_pixel) // 2
                end = begin + patch_size_in_pixel
                sign_canonical[:, begin:end, begin:end] = demo_patch
                # Crop patch that is not on the sign
                sign_canonical *= sign_mask
                patch_mask = torch.zeros((1, sign_size_in_pixel, sign_size_in_pixel))
                patch_mask[:, begin:end, begin:end] = 1

                # Compute perspective transform
                src = np.array(src).astype(np.float32)
                tgt = tgt.astype(np.float32)
                if len(src) == 3:
                    M = torch.from_numpy(cv.getAffineTransform(src, tgt)).unsqueeze(0).float()
                    transform_func = warp_affine
                else:
                    src = torch.from_numpy(src).unsqueeze(0)
                    tgt = torch.from_numpy(tgt).unsqueeze(0)
                    M = get_perspective_transform(src, tgt)
                    transform_func = warp_perspective
                warped_patch = transform_func(sign_canonical.unsqueeze(0),
                                              M, (size, size),
                                              mode='bicubic',
                                              padding_mode='zeros')[0]
                warped_mask = transform_func(patch_mask.unsqueeze(0),
                                             M, (size, size),
                                             mode='nearest',
                                             padding_mode='zeros')[0]
                # print(np.histogram(warped_patch.numpy()))
                # print(warped_patch.min(), warped_patch.max())
                # # Assume that 80% of pixels have one 255 (e.g., red, blue) and
                # # 20% of pixels are white (255, 255, 255).
                # old_patch = torch.masked_select(traffic_sign, torch.from_numpy(bool_mask).bool())
                # mu_1, sigma_1 = old_patch.mean(), old_patch.std()
                # # mu_0, sigma_0 = 0.4666667, 0.4988876
                # old_patch -= old_patch.min()
                # old_patch /= old_patch.max()
                # old_patch_q = (old_patch > 0.5).float()
                # mu_0, sigma_0 = old_patch_q.mean(), old_patch_q.std()
                # alpha = sigma_1 / sigma_0
                # beta = mu_1 - mu_0 * alpha
                old_patch = torch.masked_select(traffic_sign, torch.from_numpy(bool_mask).bool())
                alpha, beta = relight_range(old_patch.numpy().reshape(-1, 1))
                warped_patch.clamp_(0, 1).mul_(alpha).add_(beta).clamp_(0, 1)

                traffic_sign = (1 - warped_mask) * traffic_sign + warped_mask * warped_patch

                # DEBUG
                print(shape, predicted_class, group)
                save_image(traffic_sign, 'test.png')
                import pdb
                pdb.set_trace()

            # DEBUG
            # if group in (1, 2):
            #     show_list.append(traffic_sign)
            # if len(show_list) > 100:
            #     save_image(show_list, 'test.png')
            #     import pdb
            #     pdb.set_trace()

        # DEBUG
        # if 'triangle' in shape:
        #     save_image(cropped_sign, 'test.png')
        #     import pdb
        #     pdb.set_trace()

        results.append([traffic_sign, obj['id'], shape, predicted_shape, predicted_class, group])
    return results


def main(args):

    # Arguments
    min_area = 1600
    max_num_imgs = 200

    if DATASET == 'mapillaryvistas':
        data_dir = '/data/shared/mapillary_vistas/training/'
    elif DATASET == 'bdd100k':
        data_dir = '/data/shared/bdd100k/images/10k/train/'

    # data_dir = '/data/shared/mtsd_v2_fully_annotated/'
    # model_path = '/home/nab_126/adv-patch-bench/model_weights/resnet18_cropped_signs_good_resolution_and_not_edge_10_labels.pth'

    device = 'cuda'
    # seed = 2021
    # torch.manual_seed(seed)
    # np.random.seed(seed)
    cudnn.benchmark = True

    # Create model
    # mean = [0.3867, 0.3993, 0.3786]
    # std = [0.1795, 0.1718, 0.1714]
    # normalize = Normalize(mean, std)
    # base = models.resnet18(pretrained=False)
    # base.fc = nn.Linear(512, 10)

    # if os.path.exists(model_path):
    #     print('Loading model weights...')
    #     base.load_state_dict(torch.load(model_path))
    # else:
    #     raise ValueError('Model weight not found!')

    # model = nn.Sequential(normalize, base).to(device).eval()

    # Compute stats of best model
    model = build_classifier(args)[0]
    model.eval()

    # Read in panoptic file
    if DATASET == 'mapillaryvistas':
        panoptic_json_path = f'{data_dir}/v2.0/panoptic/panoptic_2020.json'
    elif DATASET == 'bdd100k':
        panoptic_json_path = '/data/shared/bdd100k/labels/pan_seg/polygons/pan_seg_train.json'

    with open(panoptic_json_path) as panoptic_file:
        panoptic = json.load(panoptic_file)

    if DATASET == 'mapillaryvistas':
        panoptic_per_image_id = {}
        for annotation in panoptic['annotations']:
            panoptic_per_image_id[annotation['image_id']] = annotation

        # Convert category infos to category_id indexed dictionary
        panoptic_category_per_id = {}
        for category in panoptic['categories']:
            panoptic_category_per_id[category['id']] = category

    elif DATASET == 'bdd100k':
        # creating same mapping for bdd100k
        panoptic_per_image_id = {}
        for image_annotation in tqdm(panoptic):
            filename = image_annotation['name']
            image_id = filename.split('.jpg')[0]
            annotation = {}
            annotation['filename'] = filename
            annotation['image_id'] = image_id
            segments_info = []
            for label in image_annotation['labels']:
                label_dict = {}

                # TODO: check if occluded and exclude if True
                if label['category'] == 'traffic sign':
                    # if label['category'] == 'traffic sign' or label['category'] == 'traffic sign frame':
                    # label_dict['id'] = label['id']
                    label_dict['id'] = 26
                    label_dict['category_id'] = label['category']
                    for sign in label['poly2d']:
                        vertices = sign['vertices']
                        vertices = np.array(vertices)

                        x_cords, y_cords = vertices[:, 0], vertices[:, 1]
                        xmin = min(x_cords)
                        xmax = max(x_cords)
                        ymin = min(y_cords)
                        ymax = max(y_cords)
                        width = xmax-xmin
                        height = ymax-ymin

                        label_dict['area'] = int(width) * int(height)
                        label_dict['bbox'] = [int(xmin), int(ymin), int(width), int(height)]
                        segments_info.append(label_dict)
            annotation['segments_info'] = segments_info
            panoptic_per_image_id[image_id] = annotation

    # mapillary
    if DATASET == 'mapillaryvistas':
        img_path = join(data_dir, 'images')
        label_path = join(data_dir, 'v2.0/panoptic/')
        filenames = [f for f in listdir(img_path) if isfile(join(img_path, f))]
    elif DATASET == 'bdd100k':
        # data_dir = '/data/shared/bdd100k/images/10k/train/'
        label_path = '/data/shared/bdd100k/labels/pan_seg/bitmasks/train/'
        filenames = [f for f in listdir(data_dir) if isfile(join(data_dir, f))]
        img_path = data_dir

    np.random.seed(1111)
    np.random.shuffle(filenames)

    # demo_patch = img_numpy_to_torch(np.array(Image.open()))
    demo_patch = torchvision.io.read_image('demo.png').float()[:3, :, :] / 255
    demo_patch = resize(demo_patch, (32, 32))

    column_names = ['filename', 'object_id', 'shape', 'predicted_shape',
                    'predicted_class', 'group', 'batch_number', 'row', 'column']
    df_data = []

    num_plots = 100
    num_images_processed = 0

    fig_objects = []
    class_counts = np.zeros((len(SHAPE_LIST), 3), dtype=np.int8)
    class_batch_numbers = np.zeros((len(SHAPE_LIST), 3), dtype=np.int8)

    for i in range(len(SHAPE_LIST)):
        fig_objects.append([])
        for group in range(3):
            fig, ax = plt.subplots(int(num_plots/5), 5)
            fig.set_figheight(int(num_plots/5)*5)
            fig.set_figwidth(5 * 5)
            fig_objects[i].append((fig, ax))

    # print(len(fig_objects))
    # print(len(fig_objects[0]))
    # print(len(fig_objects[1]))

    COLUMN_NAMES = 'abcdefghijklmnopqrstuvwxyz'
    ROW_NAMES = list(range(num_plots))

<<<<<<< HEAD
    plot_folder = 'mapillaryvistas_plots_model_2_no_backgroud_strict_diamond'
    
=======
>>>>>>> 1ff8d272
    print('[INFO] running detection algorithm')
    for filename in tqdm(filenames):
        transformed_images = compute_example_transform(filename, model, panoptic_per_image_id,
                                                       img_path, label_path, demo_patch,
                                                       min_area=min_area, pad=0., patch_size_in_mm=150,
                                                       patch_size_in_pixel=32)

        for img in transformed_images:
            try:
                cropped_image, obj_id, shape, predicted_shape, predicted_class, group = img
            except ValueError:
                continue

            num_images_processed += 1
            cropped_image = cropped_image.permute(1, 2, 0)

            shape_index = SHAPE_LIST.index(shape)
            col = class_counts[shape_index, group-1] % 5
            row = class_counts[shape_index, group-1] // 5

            col_name = COLUMN_NAMES[col]
<<<<<<< HEAD
            row_name = ROW_NAMES[row]
            if shape != 'triangle_inverted':
                title = 'id:({}, {}) | pred({}, {}) | gridcord({}{})'.format(filename[:6], obj_id, shape, predicted_class, row_name, col_name)
            else:
                title = 'id:({}, {}) | pred({}, {}) | gridcord({}{})'.format(filename[:6], obj_id, 't_inv', predicted_class, row_name, col_name)

            fig_objects[shape_index][group-1][1][row][col].set_title(title)
            fig_objects[shape_index][group-1][1][row][col].imshow(cropped_image.numpy())

            df_data.append([filename, obj_id, shape, predicted_shape, predicted_class, group, class_batch_numbers[shape_index][group-1], row_name, col_name])
            
            if not os.path.exists('{}/{}/{}'.format(plot_folder, shape, group)):
                os.makedirs('{}/{}/{}'.format(plot_folder, shape, group), exist_ok=False)
            if class_counts[shape_index][group-1] == num_plots-1:
                fig_objects[shape_index][group-1][0].savefig('{}/{}/{}/batch_{}.png'.format(plot_folder, shape, group, class_batch_numbers[shape_index][group-1]), bbox_inches='tight', pad_inches=0)
                class_counts[shape_index][group-1] = -1
                class_batch_numbers[shape_index][group-1] += 1
 
            class_counts[shape_index][group-1] += 1
            
=======
            row_name = ROW_NAMES[col]
            title = 'id:({}, {}) | pred({}, {}) | gridcord({}{})'.format(
                filename[:6], obj_id, shape, predicted_class, row_name, col_name)
            fig_objects[shape_index][1][row][col].set_title(title)
            fig_objects[shape_index][1][row][col].imshow(cropped_image.numpy())

            df_data.append([filename, obj_id, shape, predicted_shape, predicted_class,
                           group, class_batch_numbers[shape_index], row_name, col_name])

            if not os.path.exists('mapillaryvistas_plots/{}/'.format(shape)):
                os.makedirs('mapillaryvistas_plots/{}/'.format(shape), exist_ok=False)
            if class_counts[shape_index] == num_plots-1:
                fig_objects[shape_index][0].savefig(
                    'mapillaryvistas_plots/{}/batch_{}.png'.format(shape, class_batch_numbers[shape_index]),
                    bbox_inches='tight', pad_inches=0)
                class_counts[shape_index] = -1
                class_batch_numbers[shape_index] += 1

            class_counts[shape_index] += 1

            print(class_counts)
>>>>>>> 1ff8d272
            if num_images_processed % 100 == 0:
                df = pd.DataFrame(df_data, columns=column_names)
                df.to_csv('{}_model_2_no_background_strict_diamond.csv'.format(DATASET), index=False)

            if num_images_processed % 1000 == 0:
                for i in range(len(SHAPE_LIST)):
                    for group in range(1, 4):
                        if class_counts[i][group-1] < 100:
                            if not os.path.exists('{}/{}/{}'.format(plot_folder, SHAPE_LIST[i], group)):
                                os.makedirs('{}/{}/{}'.format(plot_folder, SHAPE_LIST[i], group), exist_ok=False)
                            fig_objects[i][group-1][0].savefig('{}/{}/{}/batch_{}.png'.format(plot_folder, SHAPE_LIST[i], group, class_batch_numbers[i][group-1]), bbox_inches='tight', pad_inches=0)



if __name__ == '__main__':
    parser = argparse.ArgumentParser('Example Transform', parents=[get_args_parser()])
    args = parser.parse_args()
    main(args)<|MERGE_RESOLUTION|>--- conflicted
+++ resolved
@@ -35,23 +35,6 @@
     TRAFFIC_SIGN_LABEL = 'traffic sign'
 
 CLASS_LIST = [
-<<<<<<< HEAD
-        'circle-750.0',
-        'triangle-900.0',
-        'octagon-915.0',
-        'other-0.0-0.0'
-        'triangle_inverted-1220.0',
-        'diamond-600.0',
-        'diamond-915.0',
-        'square-600.0',
-        'rect-458.0-610.0',
-        'rect-762.0-915.0',
-        'rect-915.0-1220.0',
-        'pentagon-915.0',
-
-    ]
-   
-=======
     'circle-750.0',
     'triangle-900.0',
     'octagon-915.0',
@@ -66,7 +49,6 @@
     'pentagon-915.0',
 ]
 
->>>>>>> 1ff8d272
 SHAPE_LIST = [
     'circle',
     'triangle',
@@ -79,8 +61,6 @@
     'other'
 ]
 
-<<<<<<< HEAD
-=======
 # CLASS_LIST = ['octagon-915.0-915.0',
 #               'diamond-915.0-915.0',
 #               'pentagon-915.0-915.0',
@@ -93,7 +73,6 @@
 #               'other-0.0-0.0']
 
 
->>>>>>> 1ff8d272
 def get_args_parser():
     parser = argparse.ArgumentParser(description='Part classification', add_help=False)
     parser.add_argument('--data', default='~/data/shared/', type=str)
@@ -199,12 +178,9 @@
         # xmin += pad_size - xpad - extra_obj_pad
         # ymin += pad_size - ypad - extra_obj_pad
         # xmax, ymax = xmin + size, ymin + size
-<<<<<<< HEAD
         
         model_input = img_padded[ymin:ymax, xmin:xmax].astype('uint8')
         bool_mask_3d = np.expand_dims(bool_mask, axis=2)
-=======
->>>>>>> 1ff8d272
 
         # element-wise multiplation
         model_input = model_input * bool_mask_3d
@@ -519,11 +495,8 @@
     COLUMN_NAMES = 'abcdefghijklmnopqrstuvwxyz'
     ROW_NAMES = list(range(num_plots))
 
-<<<<<<< HEAD
     plot_folder = 'mapillaryvistas_plots_model_2_no_backgroud_strict_diamond'
     
-=======
->>>>>>> 1ff8d272
     print('[INFO] running detection algorithm')
     for filename in tqdm(filenames):
         transformed_images = compute_example_transform(filename, model, panoptic_per_image_id,
@@ -545,7 +518,6 @@
             row = class_counts[shape_index, group-1] // 5
 
             col_name = COLUMN_NAMES[col]
-<<<<<<< HEAD
             row_name = ROW_NAMES[row]
             if shape != 'triangle_inverted':
                 title = 'id:({}, {}) | pred({}, {}) | gridcord({}{})'.format(filename[:6], obj_id, shape, predicted_class, row_name, col_name)
@@ -566,29 +538,6 @@
  
             class_counts[shape_index][group-1] += 1
             
-=======
-            row_name = ROW_NAMES[col]
-            title = 'id:({}, {}) | pred({}, {}) | gridcord({}{})'.format(
-                filename[:6], obj_id, shape, predicted_class, row_name, col_name)
-            fig_objects[shape_index][1][row][col].set_title(title)
-            fig_objects[shape_index][1][row][col].imshow(cropped_image.numpy())
-
-            df_data.append([filename, obj_id, shape, predicted_shape, predicted_class,
-                           group, class_batch_numbers[shape_index], row_name, col_name])
-
-            if not os.path.exists('mapillaryvistas_plots/{}/'.format(shape)):
-                os.makedirs('mapillaryvistas_plots/{}/'.format(shape), exist_ok=False)
-            if class_counts[shape_index] == num_plots-1:
-                fig_objects[shape_index][0].savefig(
-                    'mapillaryvistas_plots/{}/batch_{}.png'.format(shape, class_batch_numbers[shape_index]),
-                    bbox_inches='tight', pad_inches=0)
-                class_counts[shape_index] = -1
-                class_batch_numbers[shape_index] += 1
-
-            class_counts[shape_index] += 1
-
-            print(class_counts)
->>>>>>> 1ff8d272
             if num_images_processed % 100 == 0:
                 df = pd.DataFrame(df_data, columns=column_names)
                 df.to_csv('{}_model_2_no_background_strict_diamond.csv'.format(DATASET), index=False)
