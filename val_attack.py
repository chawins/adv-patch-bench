--- conflicted
+++ resolved
@@ -221,25 +221,16 @@
     img = patch_mask + (1 - patch_mask) * (obj_mask * obj + (1 - obj_mask) * backgrounds[0])
     torchvision.utils.save_image(img, 'img.png')
 
-<<<<<<< HEAD
-    # with torch.enable_grad():
-    #     adv_patch = attack.attack(obj.cuda(), obj_mask.cuda(), patch_mask.cuda(), backgrounds.cuda())
-    # pickle.dump(adv_patch.cpu().numpy(), open('adv_patch.pkl', 'wb'))
-    adv_patch = pickle.load(open('adv_patch.pkl', 'rb'))
-    adv_patch = torch.from_numpy(adv_patch[0, :, mid_height - h:mid_height + h, mid_width - w:mid_width + w])
-    torchvision.utils.save_image(adv_patch, 'adv_patch.png')
-=======
     if apply_patch:
         with torch.enable_grad():
             adv_patch = attack.attack(obj.cuda(), obj_mask.cuda(), patch_mask.cuda(), backgrounds.cuda())
-        
+
         adv_patch = adv_patch[0].detach()
         adv_patch = adv_patch.cpu().float()
         adv_patch_cropped = adv_patch[:, mid_height - h:mid_height + h, mid_width - w:mid_width + w]
-        
-        # random patch 
-        # adv_patch_cropped = torch.rand(3, 32, 32) 
->>>>>>> 6853cacb
+
+        # random patch
+        # adv_patch_cropped = torch.rand(3, 32, 32)
 
     seen = 0
     confusion_matrix = ConfusionMatrix(nc=nc)
@@ -257,7 +248,7 @@
     from ast import literal_eval
     df["tgt"] = df["tgt"].apply(literal_eval)
     df = df[df['group'] == 1]
-    
+
     if apply_patch:
         demo_patch = resize(adv_patch_cropped, (32, 32))
         f = os.path.join(save_dir, 'adversarial_patch.png')
@@ -324,13 +315,13 @@
 
                     cur_shape = im[image_i].shape[1:]
                     warped_patch = transform_func(sign_canonical.unsqueeze(0),
-                                                M, cur_shape,
-                                                mode='bicubic',
-                                                padding_mode='zeros')[0].clamp(0, 1)
+                                                  M, cur_shape,
+                                                  mode='bicubic',
+                                                  padding_mode='zeros')[0].clamp(0, 1)
                     alpha_mask = warped_patch[-1].unsqueeze(0)
                     traffic_sign = (1 - alpha_mask) * im[image_i] / 255 + alpha_mask * warped_patch[:-1]
                     im[image_i] = traffic_sign * 255
-                    
+
                     # DEBUG
                     # pdb.set_trace()
 
